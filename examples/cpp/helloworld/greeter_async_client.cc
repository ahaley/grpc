--- conflicted
+++ resolved
@@ -35,18 +35,8 @@
 #include <memory>
 #include <string>
 
-<<<<<<< HEAD
 #include <grpc++/grpc++.h>
 
-=======
-#include <grpc/grpc.h>
-#include <grpc/support/log.h>
-#include <grpc++/channel.h>
-#include <grpc++/client_context.h>
-#include <grpc++/completion_queue.h>
-#include <grpc++/create_channel.h>
-#include <grpc++/security/credentials.h>
->>>>>>> 987d0879
 #include "helloworld.grpc.pb.h"
 
 using grpc::Channel;
@@ -121,18 +111,12 @@
 };
 
 int main(int argc, char** argv) {
-<<<<<<< HEAD
   // Instantiate the client. It requires a channel, out of which the actual RPCs
   // are created. This channel models a connection to an endpoint (in this case,
   // localhost at port 50051). We indicate that the channel isn't authenticated
-  // (use of InsecureCredentials()) and we don't pass any special channel
-  // arguments (that could enable extra channel features, such as compression).
-  GreeterClient greeter(grpc::CreateCustomChannel(
-      "localhost:50051", grpc::InsecureCredentials(), ChannelArguments()));
-=======
-  GreeterClient greeter(grpc::CreateChannel(
-      "localhost:50051", grpc::InsecureCredentials()));
->>>>>>> 987d0879
+  // (use of InsecureCredentials()).
+  GreeterClient greeter(
+      grpc::CreateChannel("localhost:50051", grpc::InsecureCredentials()));
   std::string user("world");
   std::string reply = greeter.SayHello(user);  // The actual RPC call!
   std::cout << "Greeter received: " << reply << std::endl;
