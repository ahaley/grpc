﻿<?xml version="1.0" encoding="utf-8"?>
<Project DefaultTargets="Build" ToolsVersion="4.0" xmlns="http://schemas.microsoft.com/developer/msbuild/2003">
  <Import Project="..\packages\grpc.dependencies.zlib.redist.1.2.8.9\build\portable-net45\grpc.dependencies.zlib.redist.props" Condition="Exists('..\packages\grpc.dependencies.zlib.redist.1.2.8.9\build\portable-net45\grpc.dependencies.zlib.redist.props')" />
  <Import Project="..\packages\grpc.dependencies.openssl.redist.1.0.2.2\build\portable-net45\grpc.dependencies.openssl.redist.props" Condition="Exists('..\packages\grpc.dependencies.openssl.redist.1.0.2.2\build\portable-net45\grpc.dependencies.openssl.redist.props')" />
  <PropertyGroup>
    <Configuration Condition=" '$(Configuration)' == '' ">Debug</Configuration>
    <Platform Condition=" '$(Platform)' == '' ">AnyCPU</Platform>
    <ProjectGuid>{CCC4440E-49F7-4790-B0AF-FEABB0837AE7}</ProjectGuid>
    <OutputType>Library</OutputType>
    <RootNamespace>Grpc.Core</RootNamespace>
    <AssemblyName>Grpc.Core</AssemblyName>
    <TargetFrameworkVersion>v4.5</TargetFrameworkVersion>
    <NuGetPackageImportStamp>8bb563fb</NuGetPackageImportStamp>
    <DocumentationFile>bin\$(Configuration)\Grpc.Core.Xml</DocumentationFile>
  </PropertyGroup>
  <PropertyGroup Condition=" '$(Configuration)|$(Platform)' == 'Debug|AnyCPU' ">
    <DebugSymbols>true</DebugSymbols>
    <DebugType>full</DebugType>
    <Optimize>false</Optimize>
    <OutputPath>bin\Debug</OutputPath>
    <DefineConstants>DEBUG;</DefineConstants>
    <ErrorReport>prompt</ErrorReport>
    <WarningLevel>4</WarningLevel>
  </PropertyGroup>
  <PropertyGroup Condition=" '$(Configuration)|$(Platform)' == 'Release|AnyCPU' ">
    <DebugType>pdbonly</DebugType>
    <Optimize>true</Optimize>
    <OutputPath>bin\Release</OutputPath>
    <ErrorReport>prompt</ErrorReport>
    <WarningLevel>4</WarningLevel>
  </PropertyGroup>
  <PropertyGroup Condition=" '$(Configuration)|$(Platform)' == 'ReleaseSigned|AnyCPU' ">
    <DebugType>pdbonly</DebugType>
    <Optimize>true</Optimize>
    <OutputPath>bin\ReleaseSigned</OutputPath>
    <DefineConstants>SIGNED</DefineConstants>
    <ErrorReport>prompt</ErrorReport>
    <WarningLevel>4</WarningLevel>
    <SignAssembly>True</SignAssembly>
    <AssemblyOriginatorKeyFile>C:\keys\Grpc.snk</AssemblyOriginatorKeyFile>
  </PropertyGroup>
  <ItemGroup>
    <Reference Include="System" />
    <Reference Include="System.Interactive.Async">
      <HintPath>..\packages\Ix-Async.1.2.3\lib\net45\System.Interactive.Async.dll</HintPath>
    </Reference>
  </ItemGroup>
  <ItemGroup>
    <Compile Include="AsyncDuplexStreamingCall.cs" />
    <Compile Include="AsyncServerStreamingCall.cs" />
    <Compile Include="IClientStreamWriter.cs" />
    <Compile Include="Internal\INativeCall.cs" />
    <Compile Include="IServerStreamWriter.cs" />
    <Compile Include="IAsyncStreamWriter.cs" />
    <Compile Include="IAsyncStreamReader.cs" />
<<<<<<< HEAD
    <Compile Include="Internal\GrpcLog.cs" />
=======
    <Compile Include="ServerPort.cs" />
>>>>>>> 68fed665
    <Compile Include="Version.cs" />
    <Compile Include="Properties\AssemblyInfo.cs" />
    <Compile Include="RpcException.cs" />
    <Compile Include="Calls.cs" />
    <Compile Include="AsyncClientStreamingCall.cs" />
    <Compile Include="GrpcEnvironment.cs" />
    <Compile Include="Status.cs" />
    <Compile Include="StatusCode.cs" />
    <Compile Include="Server.cs" />
    <Compile Include="Channel.cs" />
    <Compile Include="Internal\CallSafeHandle.cs" />
    <Compile Include="Internal\ChannelSafeHandle.cs" />
    <Compile Include="Internal\CompletionQueueSafeHandle.cs" />
    <Compile Include="Internal\Enums.cs" />
    <Compile Include="Internal\SafeHandleZeroIsInvalid.cs" />
    <Compile Include="Internal\Timespec.cs" />
    <Compile Include="Internal\GrpcThreadPool.cs" />
    <Compile Include="Internal\ServerSafeHandle.cs" />
    <Compile Include="Method.cs" />
    <Compile Include="Internal\ServerCallHandler.cs" />
    <Compile Include="Marshaller.cs" />
    <Compile Include="ServerServiceDefinition.cs" />
    <Compile Include="Utils\AsyncStreamExtensions.cs" />
    <Compile Include="Utils\BenchmarkUtil.cs" />
    <Compile Include="Internal\CredentialsSafeHandle.cs" />
    <Compile Include="Credentials.cs" />
    <Compile Include="Internal\ChannelArgsSafeHandle.cs" />
    <Compile Include="Internal\AsyncCompletion.cs" />
    <Compile Include="Internal\AsyncCallBase.cs" />
    <Compile Include="Internal\AsyncCallServer.cs" />
    <Compile Include="Internal\AsyncCall.cs" />
    <Compile Include="Utils\Preconditions.cs" />
    <Compile Include="Internal\ServerCredentialsSafeHandle.cs" />
    <Compile Include="ServerCredentials.cs" />
    <Compile Include="Metadata.cs" />
    <Compile Include="Internal\MetadataArraySafeHandle.cs" />
    <Compile Include="ClientBase.cs" />
    <Compile Include="Internal\ServerCalls.cs" />
    <Compile Include="ServerMethods.cs" />
    <Compile Include="Internal\ClientRequestStream.cs" />
    <Compile Include="Internal\ClientResponseStream.cs" />
    <Compile Include="Internal\ServerRequestStream.cs" />
    <Compile Include="Internal\ServerResponseStream.cs" />
    <Compile Include="Internal\AtomicCounter.cs" />
    <Compile Include="Internal\DebugStats.cs" />
    <Compile Include="ServerCallContext.cs" />
    <Compile Include="Internal\CompletionQueueEvent.cs" />
    <Compile Include="Internal\CompletionRegistry.cs" />
    <Compile Include="Internal\BatchContextSafeHandle.cs" />
    <Compile Include="ChannelOptions.cs" />
    <Compile Include="AsyncUnaryCall.cs" />
    <Compile Include="VersionInfo.cs" />
    <Compile Include="Internal\CStringSafeHandle.cs" />
    <Compile Include="KeyCertificatePair.cs" />
    <Compile Include="Logging\ILogger.cs" />
    <Compile Include="Logging\ConsoleLogger.cs" />
    <Compile Include="Internal\NativeLogRedirector.cs" />
    <Compile Include="ChannelState.cs" />
    <Compile Include="CallInvocationDetails.cs" />
    <Compile Include="CallOptions.cs" />
    <Compile Include="CompressionLevel.cs" />
    <Compile Include="WriteOptions.cs" />
    <Compile Include="ContextPropagationToken.cs" />
  </ItemGroup>
  <ItemGroup>
    <None Include="Grpc.Core.nuspec" />
    <None Include="packages.config" />
  </ItemGroup>
  <Choose>
    <!-- Under older versions of Monodevelop, Choose is not supported and is just
         ignored, which gives us the desired effect. -->
    <When Condition=" '$(OS)' != 'Unix' ">
      <ItemGroup>
        <Content Include="..\..\..\vsprojects\Debug\grpc_csharp_ext.dll">
          <CopyToOutputDirectory>PreserveNewest</CopyToOutputDirectory>
        </Content>
      </ItemGroup>
    </When>
    <Otherwise />
  </Choose>
  <Import Project="$(MSBuildBinPath)\Microsoft.CSharp.targets" />
  <ItemGroup />
  <Target Name="EnsureNuGetPackageBuildImports" BeforeTargets="PrepareForBuild">
    <PropertyGroup>
      <ErrorText>This project references NuGet package(s) that are missing on this computer. Enable NuGet Package Restore to download them.  For more information, see http://go.microsoft.com/fwlink/?LinkID=322105. The missing file is {0}.</ErrorText>
    </PropertyGroup>
    <Error Condition="!Exists('..\packages\grpc.dependencies.openssl.redist.1.0.2.2\build\portable-net45\grpc.dependencies.openssl.redist.props')" Text="$([System.String]::Format('$(ErrorText)', '..\packages\grpc.dependencies.openssl.redist.1.0.2.2\build\portable-net45\grpc.dependencies.openssl.redist.props'))" />
    <Error Condition="!Exists('..\packages\grpc.dependencies.openssl.redist.1.0.2.2\build\portable-net45\grpc.dependencies.openssl.redist.targets')" Text="$([System.String]::Format('$(ErrorText)', '..\packages\grpc.dependencies.openssl.redist.1.0.2.2\build\portable-net45\grpc.dependencies.openssl.redist.targets'))" />
    <Error Condition="!Exists('..\packages\grpc.dependencies.zlib.redist.1.2.8.9\build\portable-net45\grpc.dependencies.zlib.redist.props')" Text="$([System.String]::Format('$(ErrorText)', '..\packages\grpc.dependencies.zlib.redist.1.2.8.9\build\portable-net45\grpc.dependencies.zlib.redist.props'))" />
    <Error Condition="!Exists('..\packages\grpc.dependencies.zlib.redist.1.2.8.9\build\portable-net45\grpc.dependencies.zlib.redist.targets')" Text="$([System.String]::Format('$(ErrorText)', '..\packages\grpc.dependencies.zlib.redist.1.2.8.9\build\portable-net45\grpc.dependencies.zlib.redist.targets'))" />
  </Target>
  <Import Project="..\packages\grpc.dependencies.openssl.redist.1.0.2.2\build\portable-net45\grpc.dependencies.openssl.redist.targets" Condition="Exists('..\packages\grpc.dependencies.openssl.redist.1.0.2.2\build\portable-net45\grpc.dependencies.openssl.redist.targets')" />
  <Import Project="..\packages\grpc.dependencies.zlib.redist.1.2.8.9\build\portable-net45\grpc.dependencies.zlib.redist.targets" Condition="Exists('..\packages\grpc.dependencies.zlib.redist.1.2.8.9\build\portable-net45\grpc.dependencies.zlib.redist.targets')" />
  <ItemGroup />
</Project><|MERGE_RESOLUTION|>--- conflicted
+++ resolved
@@ -53,11 +53,7 @@
     <Compile Include="IServerStreamWriter.cs" />
     <Compile Include="IAsyncStreamWriter.cs" />
     <Compile Include="IAsyncStreamReader.cs" />
-<<<<<<< HEAD
-    <Compile Include="Internal\GrpcLog.cs" />
-=======
     <Compile Include="ServerPort.cs" />
->>>>>>> 68fed665
     <Compile Include="Version.cs" />
     <Compile Include="Properties\AssemblyInfo.cs" />
     <Compile Include="RpcException.cs" />
