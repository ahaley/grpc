/*
 *
 * Copyright 2015, Google Inc.
 * All rights reserved.
 *
 * Redistribution and use in source and binary forms, with or without
 * modification, are permitted provided that the following conditions are
 * met:
 *
 *     * Redistributions of source code must retain the above copyright
 * notice, this list of conditions and the following disclaimer.
 *     * Redistributions in binary form must reproduce the above
 * copyright notice, this list of conditions and the following disclaimer
 * in the documentation and/or other materials provided with the
 * distribution.
 *     * Neither the name of Google Inc. nor the names of its
 * contributors may be used to endorse or promote products derived from
 * this software without specific prior written permission.
 *
 * THIS SOFTWARE IS PROVIDED BY THE COPYRIGHT HOLDERS AND CONTRIBUTORS
 * "AS IS" AND ANY EXPRESS OR IMPLIED WARRANTIES, INCLUDING, BUT NOT
 * LIMITED TO, THE IMPLIED WARRANTIES OF MERCHANTABILITY AND FITNESS FOR
 * A PARTICULAR PURPOSE ARE DISCLAIMED. IN NO EVENT SHALL THE COPYRIGHT
 * OWNER OR CONTRIBUTORS BE LIABLE FOR ANY DIRECT, INDIRECT, INCIDENTAL,
 * SPECIAL, EXEMPLARY, OR CONSEQUENTIAL DAMAGES (INCLUDING, BUT NOT
 * LIMITED TO, PROCUREMENT OF SUBSTITUTE GOODS OR SERVICES; LOSS OF USE,
 * DATA, OR PROFITS; OR BUSINESS INTERRUPTION) HOWEVER CAUSED AND ON ANY
 * THEORY OF LIABILITY, WHETHER IN CONTRACT, STRICT LIABILITY, OR TORT
 * (INCLUDING NEGLIGENCE OR OTHERWISE) ARISING IN ANY WAY OUT OF THE USE
 * OF THIS SOFTWARE, EVEN IF ADVISED OF THE POSSIBILITY OF SUCH DAMAGE.
 *
 */

#include "src/core/transport/chttp2_transport.h"

#include <math.h>
#include <stdio.h>
#include <string.h>

#include <grpc/support/alloc.h>
#include <grpc/support/log.h>
#include <grpc/support/slice_buffer.h>
#include <grpc/support/string_util.h>
#include <grpc/support/useful.h>

#include "src/core/profiling/timers.h"
#include "src/core/support/string.h"
#include "src/core/transport/chttp2/http2_errors.h"
#include "src/core/transport/chttp2/internal.h"
#include "src/core/transport/chttp2/status_conversion.h"
#include "src/core/transport/chttp2/timeout_encoding.h"
#include "src/core/transport/static_metadata.h"
#include "src/core/transport/transport_impl.h"

#define DEFAULT_WINDOW 65535
#define DEFAULT_CONNECTION_WINDOW_TARGET (1024 * 1024)
#define MAX_WINDOW 0x7fffffffu

#define MAX_CLIENT_STREAM_ID 0x7fffffffu

int grpc_http_trace = 0;
int grpc_flowctl_trace = 0;

#define TRANSPORT_FROM_WRITING(tw)                                        \
  ((grpc_chttp2_transport *)((char *)(tw)-offsetof(grpc_chttp2_transport, \
                                                   writing)))

#define TRANSPORT_FROM_PARSING(tw)                                        \
  ((grpc_chttp2_transport *)((char *)(tw)-offsetof(grpc_chttp2_transport, \
                                                   parsing)))

#define TRANSPORT_FROM_GLOBAL(tg)                                         \
  ((grpc_chttp2_transport *)((char *)(tg)-offsetof(grpc_chttp2_transport, \
                                                   global)))

#define STREAM_FROM_GLOBAL(sg) \
  ((grpc_chttp2_stream *)((char *)(sg)-offsetof(grpc_chttp2_stream, global)))

#define STREAM_FROM_PARSING(sg) \
  ((grpc_chttp2_stream *)((char *)(sg)-offsetof(grpc_chttp2_stream, parsing)))

static const grpc_transport_vtable vtable;

static void lock(grpc_chttp2_transport *t);
static void unlock(grpc_exec_ctx *exec_ctx, grpc_chttp2_transport *t);

/* forward declarations of various callbacks that we'll build closures around */
static void writing_action(grpc_exec_ctx *exec_ctx, void *t,
                           int iomgr_success_ignored);

/** Set a transport level setting, and push it to our peer */
static void push_setting(grpc_chttp2_transport *t, grpc_chttp2_setting_id id,
                         gpr_uint32 value);

/** Endpoint callback to process incoming data */
static void recv_data(grpc_exec_ctx *exec_ctx, void *tp, int success);

/** Start disconnection chain */
static void drop_connection(grpc_exec_ctx *exec_ctx, grpc_chttp2_transport *t);

/** Perform a transport_op */
static void perform_stream_op_locked(
    grpc_exec_ctx *exec_ctx, grpc_chttp2_transport_global *transport_global,
    grpc_chttp2_stream_global *stream_global, grpc_transport_stream_op *op);

/** Cancel a stream: coming from the transport API */
static void cancel_from_api(grpc_exec_ctx *exec_ctx,
                            grpc_chttp2_transport_global *transport_global,
                            grpc_chttp2_stream_global *stream_global,
                            grpc_status_code status);

static void close_from_api(grpc_exec_ctx *exec_ctx,
                           grpc_chttp2_transport_global *transport_global,
                           grpc_chttp2_stream_global *stream_global,
                           grpc_status_code status,
                           gpr_slice *optional_message);

/** Add endpoint from this transport to pollset */
static void add_to_pollset_locked(grpc_exec_ctx *exec_ctx,
                                  grpc_chttp2_transport *t,
                                  grpc_pollset *pollset);
static void add_to_pollset_set_locked(grpc_exec_ctx *exec_ctx,
                                      grpc_chttp2_transport *t,
                                      grpc_pollset_set *pollset_set);

/** Start new streams that have been created if we can */
static void maybe_start_some_streams(
    grpc_exec_ctx *exec_ctx, grpc_chttp2_transport_global *transport_global);

static void connectivity_state_set(
    grpc_exec_ctx *exec_ctx, grpc_chttp2_transport_global *transport_global,
    grpc_connectivity_state state, const char *reason);

static void check_read_ops(grpc_exec_ctx *exec_ctx,
                           grpc_chttp2_transport_global *transport_global);

static void incoming_byte_stream_update_flow_control(
    grpc_chttp2_transport_global *transport_global,
    grpc_chttp2_stream_global *stream_global, size_t max_size_hint,
    size_t have_already);

<<<<<<< HEAD
static void fail_pending_writes(grpc_exec_ctx *exec_ctx, 
                                grpc_chttp2_stream_global *stream_global);

=======
>>>>>>> e81ada40
/*
 * CONSTRUCTION/DESTRUCTION/REFCOUNTING
 */

static void destruct_transport(grpc_exec_ctx *exec_ctx,
                               grpc_chttp2_transport *t) {
  size_t i;

  gpr_mu_lock(&t->mu);

  GPR_ASSERT(t->ep == NULL);

  gpr_slice_buffer_destroy(&t->global.qbuf);

  gpr_slice_buffer_destroy(&t->writing.outbuf);
  grpc_chttp2_hpack_compressor_destroy(&t->writing.hpack_compressor);

  gpr_slice_buffer_destroy(&t->parsing.qbuf);
  gpr_slice_buffer_destroy(&t->read_buffer);
  grpc_chttp2_hpack_parser_destroy(&t->parsing.hpack_parser);
  grpc_chttp2_goaway_parser_destroy(&t->parsing.goaway_parser);

  for (i = 0; i < STREAM_LIST_COUNT; i++) {
    GPR_ASSERT(t->lists[i].head == NULL);
    GPR_ASSERT(t->lists[i].tail == NULL);
  }

  GPR_ASSERT(grpc_chttp2_stream_map_size(&t->parsing_stream_map) == 0);
  GPR_ASSERT(grpc_chttp2_stream_map_size(&t->new_stream_map) == 0);

  grpc_chttp2_stream_map_destroy(&t->parsing_stream_map);
  grpc_chttp2_stream_map_destroy(&t->new_stream_map);
  grpc_connectivity_state_destroy(exec_ctx, &t->channel_callback.state_tracker);

  gpr_mu_unlock(&t->mu);
  gpr_mu_destroy(&t->mu);

  /* callback remaining pings: they're not allowed to call into the transpot,
     and maybe they hold resources that need to be freed */
  while (t->global.pings.next != &t->global.pings) {
    grpc_chttp2_outstanding_ping *ping = t->global.pings.next;
    grpc_exec_ctx_enqueue(exec_ctx, ping->on_recv, 0);
    ping->next->prev = ping->prev;
    ping->prev->next = ping->next;
    gpr_free(ping);
  }

  gpr_free(t->peer_string);
  gpr_free(t);
}

#ifdef REFCOUNTING_DEBUG
#define REF_TRANSPORT(t, r) ref_transport(t, r, __FILE__, __LINE__)
#define UNREF_TRANSPORT(cl, t, r) unref_transport(cl, t, r, __FILE__, __LINE__)
static void unref_transport(grpc_exec_ctx *exec_ctx, grpc_chttp2_transport *t,
                            const char *reason, const char *file, int line) {
  gpr_log(GPR_DEBUG, "chttp2:unref:%p %d->%d %s [%s:%d]", t, t->refs.count,
          t->refs.count - 1, reason, file, line);
  if (!gpr_unref(&t->refs)) return;
  destruct_transport(exec_ctx, t);
}

static void ref_transport(grpc_chttp2_transport *t, const char *reason,
                          const char *file, int line) {
  gpr_log(GPR_DEBUG, "chttp2:  ref:%p %d->%d %s [%s:%d]", t, t->refs.count,
          t->refs.count + 1, reason, file, line);
  gpr_ref(&t->refs);
}
#else
#define REF_TRANSPORT(t, r) ref_transport(t)
#define UNREF_TRANSPORT(cl, t, r) unref_transport(cl, t)
static void unref_transport(grpc_exec_ctx *exec_ctx, grpc_chttp2_transport *t) {
  if (!gpr_unref(&t->refs)) return;
  destruct_transport(exec_ctx, t);
}

static void ref_transport(grpc_chttp2_transport *t) { gpr_ref(&t->refs); }
#endif

static void init_transport(grpc_exec_ctx *exec_ctx, grpc_chttp2_transport *t,
                           const grpc_channel_args *channel_args,
                           grpc_endpoint *ep, gpr_uint8 is_client) {
  size_t i;
  int j;

  GPR_ASSERT(strlen(GRPC_CHTTP2_CLIENT_CONNECT_STRING) ==
             GRPC_CHTTP2_CLIENT_CONNECT_STRLEN);

  memset(t, 0, sizeof(*t));

  t->base.vtable = &vtable;
  t->ep = ep;
  /* one ref is for destroy, the other for when ep becomes NULL */
  gpr_ref_init(&t->refs, 2);
  /* ref is dropped at transport close() */
  gpr_ref_init(&t->shutdown_ep_refs, 1);
  gpr_mu_init(&t->mu);
  t->peer_string = grpc_endpoint_get_peer(ep);
  t->endpoint_reading = 1;
  t->global.next_stream_id = is_client ? 1 : 2;
  t->global.is_client = is_client;
  t->writing.outgoing_window = DEFAULT_WINDOW;
  t->parsing.incoming_window = DEFAULT_WINDOW;
  t->global.stream_lookahead = DEFAULT_WINDOW;
  t->global.connection_window_target = DEFAULT_CONNECTION_WINDOW_TARGET;
  t->global.ping_counter = 1;
  t->global.pings.next = t->global.pings.prev = &t->global.pings;
  t->parsing.is_client = is_client;
  t->parsing.deframe_state =
      is_client ? GRPC_DTS_FH_0 : GRPC_DTS_CLIENT_PREFIX_0;
  t->writing.is_client = is_client;
  grpc_connectivity_state_init(
      &t->channel_callback.state_tracker, GRPC_CHANNEL_READY,
      is_client ? "client_transport" : "server_transport");

  gpr_slice_buffer_init(&t->global.qbuf);

  gpr_slice_buffer_init(&t->writing.outbuf);
  grpc_chttp2_hpack_compressor_init(&t->writing.hpack_compressor);
  grpc_closure_init(&t->writing_action, writing_action, t);

  gpr_slice_buffer_init(&t->parsing.qbuf);
  grpc_chttp2_goaway_parser_init(&t->parsing.goaway_parser);
  grpc_chttp2_hpack_parser_init(&t->parsing.hpack_parser);

  grpc_closure_init(&t->writing.done_cb, grpc_chttp2_terminate_writing,
                    &t->writing);
  grpc_closure_init(&t->recv_data, recv_data, t);
  gpr_slice_buffer_init(&t->read_buffer);

  if (is_client) {
    gpr_slice_buffer_add(
        &t->global.qbuf,
        gpr_slice_from_copied_string(GRPC_CHTTP2_CLIENT_CONNECT_STRING));
  }
  /* 8 is a random stab in the dark as to a good initial size: it's small enough
     that it shouldn't waste memory for infrequently used connections, yet
     large enough that the exponential growth should happen nicely when it's
     needed.
     TODO(ctiller): tune this */
  grpc_chttp2_stream_map_init(&t->parsing_stream_map, 8);
  grpc_chttp2_stream_map_init(&t->new_stream_map, 8);

  /* copy in initial settings to all setting sets */
  for (i = 0; i < GRPC_CHTTP2_NUM_SETTINGS; i++) {
    t->parsing.settings[i] = grpc_chttp2_settings_parameters[i].default_value;
    for (j = 0; j < GRPC_NUM_SETTING_SETS; j++) {
      t->global.settings[j][i] =
          grpc_chttp2_settings_parameters[i].default_value;
    }
  }
  t->global.dirtied_local_settings = 1;
  /* Hack: it's common for implementations to assume 65536 bytes initial send
     window -- this should by rights be 0 */
  t->global.force_send_settings = 1 << GRPC_CHTTP2_SETTINGS_INITIAL_WINDOW_SIZE;
  t->global.sent_local_settings = 0;

  /* configure http2 the way we like it */
  if (is_client) {
    push_setting(t, GRPC_CHTTP2_SETTINGS_ENABLE_PUSH, 0);
    push_setting(t, GRPC_CHTTP2_SETTINGS_MAX_CONCURRENT_STREAMS, 0);
  }
  push_setting(t, GRPC_CHTTP2_SETTINGS_INITIAL_WINDOW_SIZE, DEFAULT_WINDOW);

  if (channel_args) {
    for (i = 0; i < channel_args->num_args; i++) {
      if (0 ==
          strcmp(channel_args->args[i].key, GRPC_ARG_MAX_CONCURRENT_STREAMS)) {
        if (is_client) {
          gpr_log(GPR_ERROR, "%s: is ignored on the client",
                  GRPC_ARG_MAX_CONCURRENT_STREAMS);
        } else if (channel_args->args[i].type != GRPC_ARG_INTEGER) {
          gpr_log(GPR_ERROR, "%s: must be an integer",
                  GRPC_ARG_MAX_CONCURRENT_STREAMS);
        } else {
          push_setting(t, GRPC_CHTTP2_SETTINGS_MAX_CONCURRENT_STREAMS,
                       (gpr_uint32)channel_args->args[i].value.integer);
        }
      } else if (0 == strcmp(channel_args->args[i].key,
                             GRPC_ARG_HTTP2_INITIAL_SEQUENCE_NUMBER)) {
        if (channel_args->args[i].type != GRPC_ARG_INTEGER) {
          gpr_log(GPR_ERROR, "%s: must be an integer",
                  GRPC_ARG_HTTP2_INITIAL_SEQUENCE_NUMBER);
        } else if ((t->global.next_stream_id & 1) !=
                   (channel_args->args[i].value.integer & 1)) {
          gpr_log(GPR_ERROR, "%s: low bit must be %d on %s",
                  GRPC_ARG_HTTP2_INITIAL_SEQUENCE_NUMBER,
                  t->global.next_stream_id & 1,
                  is_client ? "client" : "server");
        } else {
          t->global.next_stream_id =
              (gpr_uint32)channel_args->args[i].value.integer;
        }
      } else if (0 == strcmp(channel_args->args[i].key,
                             GRPC_ARG_HTTP2_STREAM_LOOKAHEAD_BYTES)) {
        if (channel_args->args[i].type != GRPC_ARG_INTEGER) {
          gpr_log(GPR_ERROR, "%s: must be an integer",
                  GRPC_ARG_HTTP2_STREAM_LOOKAHEAD_BYTES);
        } else if (channel_args->args[i].value.integer <= 5) {
          gpr_log(GPR_ERROR, "%s: must be at least 5",
                  GRPC_ARG_HTTP2_STREAM_LOOKAHEAD_BYTES);
        } else {
          t->global.stream_lookahead =
              (gpr_uint32)channel_args->args[i].value.integer;
        }
      } else if (0 == strcmp(channel_args->args[i].key,
                             GRPC_ARG_HTTP2_HPACK_TABLE_SIZE_DECODER)) {
        if (channel_args->args[i].type != GRPC_ARG_INTEGER) {
          gpr_log(GPR_ERROR, "%s: must be an integer",
                  GRPC_ARG_HTTP2_HPACK_TABLE_SIZE_DECODER);
        } else if (channel_args->args[i].value.integer < 0) {
          gpr_log(GPR_DEBUG, "%s: must be non-negative",
                  GRPC_ARG_HTTP2_HPACK_TABLE_SIZE_DECODER);
        } else {
          push_setting(t, GRPC_CHTTP2_SETTINGS_HEADER_TABLE_SIZE,
                       (gpr_uint32)channel_args->args[i].value.integer);
        }
      } else if (0 == strcmp(channel_args->args[i].key,
                             GRPC_ARG_HTTP2_HPACK_TABLE_SIZE_ENCODER)) {
        if (channel_args->args[i].type != GRPC_ARG_INTEGER) {
          gpr_log(GPR_ERROR, "%s: must be an integer",
                  GRPC_ARG_HTTP2_HPACK_TABLE_SIZE_ENCODER);
        } else if (channel_args->args[i].value.integer < 0) {
          gpr_log(GPR_DEBUG, "%s: must be non-negative",
                  GRPC_ARG_HTTP2_HPACK_TABLE_SIZE_ENCODER);
        } else {
          grpc_chttp2_hpack_compressor_set_max_usable_size(
              &t->writing.hpack_compressor,
              (gpr_uint32)channel_args->args[i].value.integer);
        }
      }
    }
  }
}

static void destroy_transport(grpc_exec_ctx *exec_ctx, grpc_transport *gt) {
  grpc_chttp2_transport *t = (grpc_chttp2_transport *)gt;

  lock(t);
  t->destroying = 1;
  drop_connection(exec_ctx, t);
  unlock(exec_ctx, t);

  UNREF_TRANSPORT(exec_ctx, t, "destroy");
}

/** block grpc_endpoint_shutdown being called until a paired
    allow_endpoint_shutdown is made */
static void prevent_endpoint_shutdown(grpc_chttp2_transport *t) {
  GPR_ASSERT(t->ep);
  gpr_ref(&t->shutdown_ep_refs);
}

static void allow_endpoint_shutdown_locked(grpc_exec_ctx *exec_ctx,
                                           grpc_chttp2_transport *t) {
  if (gpr_unref(&t->shutdown_ep_refs)) {
    if (t->ep) {
      grpc_endpoint_shutdown(exec_ctx, t->ep);
    }
  }
}

static void allow_endpoint_shutdown_unlocked(grpc_exec_ctx *exec_ctx,
                                             grpc_chttp2_transport *t) {
  if (gpr_unref(&t->shutdown_ep_refs)) {
    gpr_mu_lock(&t->mu);
    if (t->ep) {
      grpc_endpoint_shutdown(exec_ctx, t->ep);
    }
    gpr_mu_unlock(&t->mu);
  }
}

static void destroy_endpoint(grpc_exec_ctx *exec_ctx,
                             grpc_chttp2_transport *t) {
  grpc_endpoint_destroy(exec_ctx, t->ep);
  t->ep = NULL;
  /* safe because we'll still have the ref for write */
  UNREF_TRANSPORT(exec_ctx, t, "disconnect");
}

static void close_transport_locked(grpc_exec_ctx *exec_ctx,
                                   grpc_chttp2_transport *t) {
  if (!t->closed) {
    t->closed = 1;
    connectivity_state_set(exec_ctx, &t->global, GRPC_CHANNEL_FATAL_FAILURE,
                           "close_transport");
    if (t->ep) {
      allow_endpoint_shutdown_locked(exec_ctx, t);
    }
  }
}

#ifdef GRPC_STREAM_REFCOUNT_DEBUG
void grpc_chttp2_stream_ref(grpc_chttp2_stream_global *stream_global,
                            const char *reason) {
  grpc_stream_ref(STREAM_FROM_GLOBAL(stream_global)->refcount, reason);
}
void grpc_chttp2_stream_unref(grpc_exec_ctx *exec_ctx,
                              grpc_chttp2_stream_global *stream_global,
                              const char *reason) {
  grpc_stream_unref(exec_ctx, STREAM_FROM_GLOBAL(stream_global)->refcount,
                    reason);
}
#else
void grpc_chttp2_stream_ref(grpc_chttp2_stream_global *stream_global) {
  grpc_stream_ref(STREAM_FROM_GLOBAL(stream_global)->refcount);
}
void grpc_chttp2_stream_unref(grpc_exec_ctx *exec_ctx,
                              grpc_chttp2_stream_global *stream_global) {
  grpc_stream_unref(exec_ctx, STREAM_FROM_GLOBAL(stream_global)->refcount);
}
#endif

static int init_stream(grpc_exec_ctx *exec_ctx, grpc_transport *gt,
                       grpc_stream *gs, grpc_stream_refcount *refcount,
                       const void *server_data) {
  grpc_chttp2_transport *t = (grpc_chttp2_transport *)gt;
  grpc_chttp2_stream *s = (grpc_chttp2_stream *)gs;

  memset(s, 0, sizeof(*s));

  s->refcount = refcount;
  GRPC_CHTTP2_STREAM_REF(&s->global, "chttp2");

  grpc_chttp2_incoming_metadata_buffer_init(&s->parsing.metadata_buffer[0]);
  grpc_chttp2_incoming_metadata_buffer_init(&s->parsing.metadata_buffer[1]);
  grpc_chttp2_incoming_metadata_buffer_init(
      &s->global.received_initial_metadata);
  grpc_chttp2_incoming_metadata_buffer_init(
      &s->global.received_trailing_metadata);
  grpc_chttp2_data_parser_init(&s->parsing.data_parser);
  gpr_slice_buffer_init(&s->writing.flow_controlled_buffer);

  REF_TRANSPORT(t, "stream");

  lock(t);
  grpc_chttp2_register_stream(t, s);
  if (server_data) {
    GPR_ASSERT(t->parsing_active);
    s->global.id = (gpr_uint32)(gpr_uintptr)server_data;
    s->parsing.id = s->global.id;
    s->global.outgoing_window =
        t->global.settings[GRPC_PEER_SETTINGS]
                          [GRPC_CHTTP2_SETTINGS_INITIAL_WINDOW_SIZE];
    s->parsing.incoming_window = s->global.max_recv_bytes =
        t->global.settings[GRPC_SENT_SETTINGS]
                          [GRPC_CHTTP2_SETTINGS_INITIAL_WINDOW_SIZE];
    *t->accepting_stream = s;
    grpc_chttp2_stream_map_add(&t->parsing_stream_map, s->global.id, s);
    s->global.in_stream_map = 1;
  }
  unlock(exec_ctx, t);

  return 0;
}

static void destroy_stream(grpc_exec_ctx *exec_ctx, grpc_transport *gt,
                           grpc_stream *gs) {
  grpc_chttp2_transport *t = (grpc_chttp2_transport *)gt;
  grpc_chttp2_stream *s = (grpc_chttp2_stream *)gs;
  int i;
  grpc_byte_stream *bs;

  GPR_TIMER_BEGIN("destroy_stream", 0);

  gpr_mu_lock(&t->mu);

  GPR_ASSERT((s->global.write_closed && s->global.read_closed) ||
             s->global.id == 0);
  GPR_ASSERT(!s->global.in_stream_map);
  if (grpc_chttp2_unregister_stream(t, s) && t->global.sent_goaway) {
    close_transport_locked(exec_ctx, t);
  }
  if (!t->parsing_active && s->global.id) {
    GPR_ASSERT(grpc_chttp2_stream_map_find(&t->parsing_stream_map,
                                           s->global.id) == NULL);
  }

  grpc_chttp2_list_remove_writable_stream(&t->global, &s->global);
  grpc_chttp2_list_remove_unannounced_incoming_window_available(&t->global,
                                                                &s->global);

  gpr_mu_unlock(&t->mu);

  for (i = 0; i < STREAM_LIST_COUNT; i++) {
    if (s->included[i]) {
      gpr_log(GPR_ERROR, "%s stream %d still included in list %d",
              t->global.is_client ? "client" : "server", s->global.id, i);
      abort();
    }
  }

  while (
      (bs = grpc_chttp2_incoming_frame_queue_pop(&s->global.incoming_frames))) {
    grpc_byte_stream_destroy(exec_ctx, bs);
  }

  GPR_ASSERT(s->global.send_initial_metadata_finished == NULL);
  GPR_ASSERT(s->global.send_message_finished == NULL);
  GPR_ASSERT(s->global.send_trailing_metadata_finished == NULL);
  GPR_ASSERT(s->global.recv_initial_metadata_finished == NULL);
  GPR_ASSERT(s->global.recv_message_ready == NULL);
  GPR_ASSERT(s->global.recv_trailing_metadata_finished == NULL);
  grpc_chttp2_data_parser_destroy(exec_ctx, &s->parsing.data_parser);
  grpc_chttp2_incoming_metadata_buffer_destroy(&s->parsing.metadata_buffer[0]);
  grpc_chttp2_incoming_metadata_buffer_destroy(&s->parsing.metadata_buffer[1]);
  grpc_chttp2_incoming_metadata_buffer_destroy(
      &s->global.received_initial_metadata);
  grpc_chttp2_incoming_metadata_buffer_destroy(
      &s->global.received_trailing_metadata);
  gpr_slice_buffer_destroy(&s->writing.flow_controlled_buffer);

  UNREF_TRANSPORT(exec_ctx, t, "stream");

  GPR_TIMER_END("destroy_stream", 0);
}

grpc_chttp2_stream_parsing *grpc_chttp2_parsing_lookup_stream(
    grpc_chttp2_transport_parsing *transport_parsing, gpr_uint32 id) {
  grpc_chttp2_transport *t = TRANSPORT_FROM_PARSING(transport_parsing);
  grpc_chttp2_stream *s =
      grpc_chttp2_stream_map_find(&t->parsing_stream_map, id);
  return s ? &s->parsing : NULL;
}

grpc_chttp2_stream_parsing *grpc_chttp2_parsing_accept_stream(
    grpc_exec_ctx *exec_ctx, grpc_chttp2_transport_parsing *transport_parsing,
    gpr_uint32 id) {
  grpc_chttp2_stream *accepting;
  grpc_chttp2_transport *t = TRANSPORT_FROM_PARSING(transport_parsing);
  GPR_ASSERT(t->accepting_stream == NULL);
  t->accepting_stream = &accepting;
  t->channel_callback.accept_stream(exec_ctx,
                                    t->channel_callback.accept_stream_user_data,
                                    &t->base, (void *)(gpr_uintptr)id);
  t->accepting_stream = NULL;
  return &accepting->parsing;
}

/*
 * LOCK MANAGEMENT
 */

/* We take a grpc_chttp2_transport-global lock in response to calls coming in
   from above,
   and in response to data being received from below. New data to be written
   is always queued, as are callbacks to process data. During unlock() we
   check our todo lists and initiate callbacks and flush writes. */

static void lock(grpc_chttp2_transport *t) { gpr_mu_lock(&t->mu); }

static void unlock(grpc_exec_ctx *exec_ctx, grpc_chttp2_transport *t) {
  GPR_TIMER_BEGIN("unlock", 0);
  if (!t->writing_active && !t->closed &&
      grpc_chttp2_unlocking_check_writes(&t->global, &t->writing,
                                         t->parsing_active)) {
    t->writing_active = 1;
    REF_TRANSPORT(t, "writing");
    grpc_exec_ctx_enqueue(exec_ctx, &t->writing_action, 1);
    prevent_endpoint_shutdown(t);
  }
  check_read_ops(exec_ctx, &t->global);

  gpr_mu_unlock(&t->mu);
  GPR_TIMER_END("unlock", 0);
}

/*
 * OUTPUT PROCESSING
 */

static void push_setting(grpc_chttp2_transport *t, grpc_chttp2_setting_id id,
                         gpr_uint32 value) {
  const grpc_chttp2_setting_parameters *sp =
      &grpc_chttp2_settings_parameters[id];
  gpr_uint32 use_value = GPR_CLAMP(value, sp->min_value, sp->max_value);
  if (use_value != value) {
    gpr_log(GPR_INFO, "Requested parameter %s clamped from %d to %d", sp->name,
            value, use_value);
  }
  if (use_value != t->global.settings[GRPC_LOCAL_SETTINGS][id]) {
    t->global.settings[GRPC_LOCAL_SETTINGS][id] = use_value;
    t->global.dirtied_local_settings = 1;
  }
}

void grpc_chttp2_terminate_writing(grpc_exec_ctx *exec_ctx,
                                   void *transport_writing_ptr, int success) {
  grpc_chttp2_transport_writing *transport_writing = transport_writing_ptr;
  grpc_chttp2_transport *t = TRANSPORT_FROM_WRITING(transport_writing);
  grpc_chttp2_stream_global *stream_global;

  GPR_TIMER_BEGIN("grpc_chttp2_terminate_writing", 0);

  lock(t);

  allow_endpoint_shutdown_locked(exec_ctx, t);

  if (!success) {
    drop_connection(exec_ctx, t);
  }

  grpc_chttp2_cleanup_writing(exec_ctx, &t->global, &t->writing);

  while (grpc_chttp2_list_pop_closed_waiting_for_writing(&t->global, &stream_global)) {
    fail_pending_writes(exec_ctx, stream_global);
    GRPC_CHTTP2_STREAM_UNREF(exec_ctx, stream_global, "finish_writes");
  }

  /* leave the writing flag up on shutdown to prevent further writes in unlock()
     from starting */
  t->writing_active = 0;
  if (t->ep && !t->endpoint_reading) {
    destroy_endpoint(exec_ctx, t);
  }

  unlock(exec_ctx, t);

  UNREF_TRANSPORT(exec_ctx, t, "writing");

  GPR_TIMER_END("grpc_chttp2_terminate_writing", 0);
}

static void writing_action(grpc_exec_ctx *exec_ctx, void *gt,
                           int iomgr_success_ignored) {
  grpc_chttp2_transport *t = gt;
  GPR_TIMER_BEGIN("writing_action", 0);
  grpc_chttp2_perform_writes(exec_ctx, &t->writing, t->ep);
  GPR_TIMER_END("writing_action", 0);
}

void grpc_chttp2_add_incoming_goaway(
    grpc_exec_ctx *exec_ctx, grpc_chttp2_transport_global *transport_global,
    gpr_uint32 goaway_error, gpr_slice goaway_text) {
  char *msg = gpr_dump_slice(goaway_text, GPR_DUMP_HEX | GPR_DUMP_ASCII);
  gpr_log(GPR_DEBUG, "got goaway [%d]: %s", goaway_error, msg);
  gpr_free(msg);
  gpr_slice_unref(goaway_text);
  transport_global->seen_goaway = 1;
  connectivity_state_set(exec_ctx, transport_global, GRPC_CHANNEL_FATAL_FAILURE,
                         "got_goaway");
}

static void maybe_start_some_streams(
    grpc_exec_ctx *exec_ctx, grpc_chttp2_transport_global *transport_global) {
  grpc_chttp2_stream_global *stream_global;
  gpr_uint32 stream_incoming_window;
  /* start streams where we have free grpc_chttp2_stream ids and free
   * concurrency */
  while (transport_global->next_stream_id <= MAX_CLIENT_STREAM_ID &&
         transport_global->concurrent_stream_count <
             transport_global
                 ->settings[GRPC_PEER_SETTINGS]
                           [GRPC_CHTTP2_SETTINGS_MAX_CONCURRENT_STREAMS] &&
         grpc_chttp2_list_pop_waiting_for_concurrency(transport_global,
                                                      &stream_global)) {
    /* safe since we can't (legally) be parsing this stream yet */
    grpc_chttp2_stream_parsing *stream_parsing =
        &STREAM_FROM_GLOBAL(stream_global)->parsing;
    GRPC_CHTTP2_IF_TRACING(gpr_log(
        GPR_DEBUG, "HTTP:%s: Allocating new grpc_chttp2_stream %p to id %d",
        transport_global->is_client ? "CLI" : "SVR", stream_global,
        transport_global->next_stream_id));

    GPR_ASSERT(stream_global->id == 0);
    stream_global->id = stream_parsing->id = transport_global->next_stream_id;
    transport_global->next_stream_id += 2;

    if (transport_global->next_stream_id >= MAX_CLIENT_STREAM_ID) {
      connectivity_state_set(exec_ctx, transport_global,
                             GRPC_CHANNEL_TRANSIENT_FAILURE,
                             "no_more_stream_ids");
    }

    stream_global->outgoing_window =
        transport_global->settings[GRPC_PEER_SETTINGS]
                                  [GRPC_CHTTP2_SETTINGS_INITIAL_WINDOW_SIZE];
    stream_parsing->incoming_window = stream_incoming_window =
        transport_global->settings[GRPC_SENT_SETTINGS]
                                  [GRPC_CHTTP2_SETTINGS_INITIAL_WINDOW_SIZE];
    stream_global->max_recv_bytes =
        GPR_MAX(stream_incoming_window, stream_global->max_recv_bytes);
    grpc_chttp2_stream_map_add(
        &TRANSPORT_FROM_GLOBAL(transport_global)->new_stream_map,
        stream_global->id, STREAM_FROM_GLOBAL(stream_global));
    stream_global->in_stream_map = 1;
    transport_global->concurrent_stream_count++;
    grpc_chttp2_list_add_writable_stream(transport_global, stream_global);
  }
  /* cancel out streams that will never be started */
  while (transport_global->next_stream_id >= MAX_CLIENT_STREAM_ID &&
         grpc_chttp2_list_pop_waiting_for_concurrency(transport_global,
                                                      &stream_global)) {
    cancel_from_api(exec_ctx, transport_global, stream_global,
                    GRPC_STATUS_UNAVAILABLE);
  }
}

static grpc_closure *add_closure_barrier(grpc_closure *closure) {
  closure->final_data += 2;
  return closure;
}

void grpc_chttp2_complete_closure_step(grpc_exec_ctx *exec_ctx,
                                       grpc_closure **pclosure, int success) {
  grpc_closure *closure = *pclosure;
  if (closure == NULL) {
    return;
  }
  closure->final_data -= 2;
  if (!success) {
    closure->final_data |= 1;
  }
  if (closure->final_data < 2) {
    grpc_exec_ctx_enqueue(exec_ctx, closure, closure->final_data == 0);
  }
  *pclosure = NULL;
}

static int contains_non_ok_status(
    grpc_chttp2_transport_global *transport_global,
    grpc_metadata_batch *batch) {
  grpc_linked_mdelem *l;
  for (l = batch->list.head; l; l = l->next) {
    if (l->md->key == GRPC_MDSTR_GRPC_STATUS &&
        l->md != GRPC_MDELEM_GRPC_STATUS_0) {
      return 1;
    }
  }
  return 0;
}

static void do_nothing(grpc_exec_ctx *exec_ctx, void *arg, int success) {}

static void perform_stream_op_locked(
    grpc_exec_ctx *exec_ctx, grpc_chttp2_transport_global *transport_global,
    grpc_chttp2_stream_global *stream_global, grpc_transport_stream_op *op) {
  grpc_closure *on_complete;

  GPR_TIMER_BEGIN("perform_stream_op_locked", 0);

  on_complete = op->on_complete;
  if (on_complete == NULL) {
    on_complete = grpc_closure_create(do_nothing, NULL);
  }
  /* use final_data as a barrier until enqueue time; the inital counter is
     dropped at the end of this function */
  on_complete->final_data = 2;

  if (op->cancel_with_status != GRPC_STATUS_OK) {
    cancel_from_api(exec_ctx, transport_global, stream_global,
                    op->cancel_with_status);
  }

  if (op->close_with_status != GRPC_STATUS_OK) {
    close_from_api(exec_ctx, transport_global, stream_global,
                   op->close_with_status, op->optional_close_message);
  }

  if (op->send_initial_metadata != NULL) {
    GPR_ASSERT(stream_global->send_initial_metadata_finished == NULL);
    stream_global->send_initial_metadata_finished =
        add_closure_barrier(on_complete);
    stream_global->send_initial_metadata = op->send_initial_metadata;
    if (contains_non_ok_status(transport_global, op->send_initial_metadata)) {
      stream_global->seen_error = 1;
      grpc_chttp2_list_add_check_read_ops(transport_global, stream_global);
    }
    if (!stream_global->write_closed) {
      if (transport_global->is_client) {
        GPR_ASSERT(stream_global->id == 0);
        grpc_chttp2_list_add_waiting_for_concurrency(transport_global,
                                                     stream_global);
        maybe_start_some_streams(exec_ctx, transport_global);
      } else {
        GPR_ASSERT(stream_global->id != 0);
        grpc_chttp2_list_add_writable_stream(transport_global, stream_global);
      }
    } else {
      grpc_chttp2_complete_closure_step(
          exec_ctx, &stream_global->send_initial_metadata_finished, 0);
    }
  }

  if (op->send_message != NULL) {
    GPR_ASSERT(stream_global->send_message_finished == NULL);
    GPR_ASSERT(stream_global->send_message == NULL);
    stream_global->send_message_finished = add_closure_barrier(on_complete);
    if (stream_global->write_closed) {
      grpc_chttp2_complete_closure_step(
          exec_ctx, &stream_global->send_message_finished, 0);
    } else if (stream_global->id != 0) {
      stream_global->send_message = op->send_message;
      grpc_chttp2_list_add_writable_stream(transport_global, stream_global);
    }
  }

  if (op->send_trailing_metadata != NULL) {
    GPR_ASSERT(stream_global->send_trailing_metadata_finished == NULL);
    stream_global->send_trailing_metadata_finished =
        add_closure_barrier(on_complete);
    stream_global->send_trailing_metadata = op->send_trailing_metadata;
    if (contains_non_ok_status(transport_global, op->send_trailing_metadata)) {
      stream_global->seen_error = 1;
      grpc_chttp2_list_add_check_read_ops(transport_global, stream_global);
    }
    if (stream_global->write_closed) {
      grpc_chttp2_complete_closure_step(
          exec_ctx, &stream_global->send_trailing_metadata_finished,
          grpc_metadata_batch_is_empty(op->send_trailing_metadata));
    } else if (stream_global->id != 0) {
      /* TODO(ctiller): check if there's flow control for any outstanding
         bytes before going writable */
      grpc_chttp2_list_add_writable_stream(transport_global, stream_global);
    }
  }

  if (op->recv_initial_metadata != NULL) {
    GPR_ASSERT(stream_global->recv_initial_metadata_finished == NULL);
    stream_global->recv_initial_metadata_finished =
        add_closure_barrier(on_complete);
    stream_global->recv_initial_metadata = op->recv_initial_metadata;
    grpc_chttp2_list_add_check_read_ops(transport_global, stream_global);
  }

  if (op->recv_message != NULL) {
    GPR_ASSERT(stream_global->recv_message_ready == NULL);
    stream_global->recv_message_ready = op->recv_message_ready;
    stream_global->recv_message = op->recv_message;
<<<<<<< HEAD
    if (stream_global->incoming_frames.head != NULL) {
      incoming_byte_stream_update_flow_control(transport_global, stream_global, 5, 0);
=======
    if (stream_global->incoming_frames.head == NULL || stream_global->incoming_frames.head->is_tail) {
      incoming_byte_stream_update_flow_control(transport_global, stream_global, transport_global->stream_lookahead, 0);
>>>>>>> e81ada40
    }
    grpc_chttp2_list_add_check_read_ops(transport_global, stream_global);
  }

  if (op->recv_trailing_metadata != NULL) {
    GPR_ASSERT(stream_global->recv_trailing_metadata_finished == NULL);
    stream_global->recv_trailing_metadata_finished =
        add_closure_barrier(on_complete);
    stream_global->recv_trailing_metadata = op->recv_trailing_metadata;
    grpc_chttp2_list_add_check_read_ops(transport_global, stream_global);
  }

  grpc_chttp2_complete_closure_step(exec_ctx, &on_complete, 1);

  GPR_TIMER_END("perform_stream_op_locked", 0);
}

static void perform_stream_op(grpc_exec_ctx *exec_ctx, grpc_transport *gt,
                              grpc_stream *gs, grpc_transport_stream_op *op) {
  grpc_chttp2_transport *t = (grpc_chttp2_transport *)gt;
  grpc_chttp2_stream *s = (grpc_chttp2_stream *)gs;

  lock(t);
  perform_stream_op_locked(exec_ctx, &t->global, &s->global, op);
  unlock(exec_ctx, t);
}

static void send_ping_locked(grpc_chttp2_transport *t, grpc_closure *on_recv) {
  grpc_chttp2_outstanding_ping *p = gpr_malloc(sizeof(*p));
  p->next = &t->global.pings;
  p->prev = p->next->prev;
  p->prev->next = p->next->prev = p;
  p->id[0] = (gpr_uint8)((t->global.ping_counter >> 56) & 0xff);
  p->id[1] = (gpr_uint8)((t->global.ping_counter >> 48) & 0xff);
  p->id[2] = (gpr_uint8)((t->global.ping_counter >> 40) & 0xff);
  p->id[3] = (gpr_uint8)((t->global.ping_counter >> 32) & 0xff);
  p->id[4] = (gpr_uint8)((t->global.ping_counter >> 24) & 0xff);
  p->id[5] = (gpr_uint8)((t->global.ping_counter >> 16) & 0xff);
  p->id[6] = (gpr_uint8)((t->global.ping_counter >> 8) & 0xff);
  p->id[7] = (gpr_uint8)(t->global.ping_counter & 0xff);
  p->on_recv = on_recv;
  gpr_slice_buffer_add(&t->global.qbuf, grpc_chttp2_ping_create(0, p->id));
}

void grpc_chttp2_ack_ping(grpc_exec_ctx *exec_ctx,
                          grpc_chttp2_transport_parsing *transport_parsing,
                          const gpr_uint8 *opaque_8bytes) {
  grpc_chttp2_outstanding_ping *ping;
  grpc_chttp2_transport *t = TRANSPORT_FROM_PARSING(transport_parsing);
  grpc_chttp2_transport_global *transport_global = &t->global;
  lock(t);
  for (ping = transport_global->pings.next; ping != &transport_global->pings;
       ping = ping->next) {
    if (0 == memcmp(opaque_8bytes, ping->id, 8)) {
      grpc_exec_ctx_enqueue(exec_ctx, ping->on_recv, 1);
      ping->next->prev = ping->prev;
      ping->prev->next = ping->next;
      gpr_free(ping);
      break;
    }
  }
  unlock(exec_ctx, t);
}

static void perform_transport_op(grpc_exec_ctx *exec_ctx, grpc_transport *gt,
                                 grpc_transport_op *op) {
  grpc_chttp2_transport *t = (grpc_chttp2_transport *)gt;
  int close_transport = 0;

  lock(t);

  grpc_exec_ctx_enqueue(exec_ctx, op->on_consumed, 1);

  if (op->on_connectivity_state_change != NULL) {
    grpc_connectivity_state_notify_on_state_change(
        exec_ctx, &t->channel_callback.state_tracker, op->connectivity_state,
        op->on_connectivity_state_change);
  }

  if (op->send_goaway) {
    t->global.sent_goaway = 1;
    grpc_chttp2_goaway_append(
        t->global.last_incoming_stream_id,
        (gpr_uint32)grpc_chttp2_grpc_status_to_http2_error(op->goaway_status),
        gpr_slice_ref(*op->goaway_message), &t->global.qbuf);
    close_transport = !grpc_chttp2_has_streams(t);
  }

  if (op->set_accept_stream != NULL) {
    t->channel_callback.accept_stream = op->set_accept_stream;
    t->channel_callback.accept_stream_user_data =
        op->set_accept_stream_user_data;
  }

  if (op->bind_pollset) {
    add_to_pollset_locked(exec_ctx, t, op->bind_pollset);
  }

  if (op->bind_pollset_set) {
    add_to_pollset_set_locked(exec_ctx, t, op->bind_pollset_set);
  }

  if (op->send_ping) {
    send_ping_locked(t, op->send_ping);
  }

  if (op->disconnect) {
    close_transport_locked(exec_ctx, t);
  }

  unlock(exec_ctx, t);

  if (close_transport) {
    lock(t);
    close_transport_locked(exec_ctx, t);
    unlock(exec_ctx, t);
  }
}

/*
 * INPUT PROCESSING
 */

static void check_read_ops(grpc_exec_ctx *exec_ctx,
                           grpc_chttp2_transport_global *transport_global) {
  grpc_chttp2_stream_global *stream_global;
  grpc_byte_stream *bs;
  while (
      grpc_chttp2_list_pop_check_read_ops(transport_global, &stream_global)) {
    if (stream_global->recv_initial_metadata_finished != NULL &&
        stream_global->published_initial_metadata) {
      grpc_chttp2_incoming_metadata_buffer_publish(
          &stream_global->received_initial_metadata,
          stream_global->recv_initial_metadata);
      grpc_chttp2_complete_closure_step(
          exec_ctx, &stream_global->recv_initial_metadata_finished, 1);
    }
    if (stream_global->recv_message_ready != NULL) {
      if (stream_global->incoming_frames.head != NULL) {
        *stream_global->recv_message = grpc_chttp2_incoming_frame_queue_pop(
            &stream_global->incoming_frames);
        GPR_ASSERT(*stream_global->recv_message != NULL);
        grpc_exec_ctx_enqueue(exec_ctx, stream_global->recv_message_ready, 1);
        stream_global->recv_message_ready = NULL;
      } else if (stream_global->published_trailing_metadata) {
        *stream_global->recv_message = NULL;
        grpc_exec_ctx_enqueue(exec_ctx, stream_global->recv_message_ready, 1);
        stream_global->recv_message_ready = NULL;
      }
    }
    if (stream_global->recv_trailing_metadata_finished != NULL &&
        stream_global->read_closed && stream_global->write_closed) {
      while (stream_global->seen_error &&
             (bs = grpc_chttp2_incoming_frame_queue_pop(
                  &stream_global->incoming_frames)) != NULL) {
        grpc_byte_stream_destroy(exec_ctx, bs);
      }
      if (stream_global->incoming_frames.head == NULL) {
        grpc_chttp2_incoming_metadata_buffer_publish(
            &stream_global->received_trailing_metadata,
            stream_global->recv_trailing_metadata);
        grpc_chttp2_complete_closure_step(
            exec_ctx, &stream_global->recv_trailing_metadata_finished, 1);
      }
    }
  }
}

static void remove_stream(grpc_exec_ctx *exec_ctx, grpc_chttp2_transport *t,
                          gpr_uint32 id) {
  size_t new_stream_count;
  grpc_chttp2_stream *s =
      grpc_chttp2_stream_map_delete(&t->parsing_stream_map, id);
  if (!s) {
    s = grpc_chttp2_stream_map_delete(&t->new_stream_map, id);
  }
  grpc_chttp2_list_remove_writable_stream(&t->global, &s->global);
  GPR_ASSERT(s);
  s->global.in_stream_map = 0;
  if (t->parsing.incoming_stream == &s->parsing) {
    t->parsing.incoming_stream = NULL;
    grpc_chttp2_parsing_become_skip_parser(exec_ctx, &t->parsing);
  }
  if (s->parsing.data_parser.parsing_frame != NULL) {
    grpc_chttp2_incoming_byte_stream_finished(
        exec_ctx, s->parsing.data_parser.parsing_frame, 0, 0);
    s->parsing.data_parser.parsing_frame = NULL;
  }

  if (grpc_chttp2_unregister_stream(t, s) && t->global.sent_goaway) {
    close_transport_locked(exec_ctx, t);
  }

  new_stream_count = grpc_chttp2_stream_map_size(&t->parsing_stream_map) +
                     grpc_chttp2_stream_map_size(&t->new_stream_map);
  GPR_ASSERT(new_stream_count <= GPR_UINT32_MAX);
  if (new_stream_count != t->global.concurrent_stream_count) {
    t->global.concurrent_stream_count = (gpr_uint32)new_stream_count;
    maybe_start_some_streams(exec_ctx, &t->global);
  }
}

static void cancel_from_api(grpc_exec_ctx *exec_ctx,
                            grpc_chttp2_transport_global *transport_global,
                            grpc_chttp2_stream_global *stream_global,
                            grpc_status_code status) {
  if (stream_global->id != 0) {
    gpr_slice_buffer_add(
        &transport_global->qbuf,
        grpc_chttp2_rst_stream_create(
            stream_global->id,
            (gpr_uint32)grpc_chttp2_grpc_status_to_http2_error(status)));
  }
  grpc_chttp2_fake_status(exec_ctx, transport_global, stream_global, status,
                          NULL);
  grpc_chttp2_mark_stream_closed(exec_ctx, transport_global, stream_global, 1,
                                 1);
}

void grpc_chttp2_fake_status(grpc_exec_ctx *exec_ctx,
                             grpc_chttp2_transport_global *transport_global,
                             grpc_chttp2_stream_global *stream_global,
                             grpc_status_code status, gpr_slice *slice) {
  if (status != GRPC_STATUS_OK) {
    stream_global->seen_error = 1;
    grpc_chttp2_list_add_check_read_ops(transport_global, stream_global);
  }
  /* stream_global->recv_trailing_metadata_finished gives us a
     last chance replacement: we've received trailing metadata,
     but something more important has become available to signal
     to the upper layers - drop what we've got, and then publish
     what we want - which is safe because we haven't told anyone
     about the metadata yet */
  if (!stream_global->published_trailing_metadata ||
      stream_global->recv_trailing_metadata_finished != NULL) {
    char status_string[GPR_LTOA_MIN_BUFSIZE];
    gpr_ltoa(status, status_string);
    grpc_chttp2_incoming_metadata_buffer_add(
        &stream_global->received_trailing_metadata,
        grpc_mdelem_from_metadata_strings(
            GRPC_MDSTR_GRPC_STATUS, grpc_mdstr_from_string(status_string)));
    if (slice) {
      grpc_chttp2_incoming_metadata_buffer_add(
          &stream_global->received_trailing_metadata,
          grpc_mdelem_from_metadata_strings(
              GRPC_MDSTR_GRPC_MESSAGE,
              grpc_mdstr_from_slice(gpr_slice_ref(*slice))));
    }
    stream_global->published_trailing_metadata = 1;
    grpc_chttp2_list_add_check_read_ops(transport_global, stream_global);
  }
  if (slice) {
    gpr_slice_unref(*slice);
  }
}

static void fail_pending_writes(grpc_exec_ctx *exec_ctx, 
                                grpc_chttp2_stream_global *stream_global) {
  grpc_chttp2_complete_closure_step(
      exec_ctx, &stream_global->send_initial_metadata_finished, 0);
  grpc_chttp2_complete_closure_step(
      exec_ctx, &stream_global->send_trailing_metadata_finished, 0);
  grpc_chttp2_complete_closure_step(exec_ctx,
                                    &stream_global->send_message_finished, 0);
}

void grpc_chttp2_mark_stream_closed(
    grpc_exec_ctx *exec_ctx, grpc_chttp2_transport_global *transport_global,
    grpc_chttp2_stream_global *stream_global, int close_reads,
    int close_writes) {
  if (stream_global->read_closed && stream_global->write_closed) {
    /* already closed */
    return;
  }
  grpc_chttp2_list_add_check_read_ops(transport_global, stream_global);
  if (close_reads && !stream_global->read_closed) {
    stream_global->read_closed = 1;
    stream_global->published_initial_metadata = 1;
    stream_global->published_trailing_metadata = 1;
  }
  if (close_writes && !stream_global->write_closed) {
    stream_global->write_closed = 1;
    if (TRANSPORT_FROM_GLOBAL(transport_global)->writing_active) {
      GRPC_CHTTP2_STREAM_REF(stream_global, "finish_writes");
      grpc_chttp2_list_add_closed_waiting_for_writing(transport_global,
                                                      stream_global);
    } else {
      fail_pending_writes(exec_ctx, stream_global);
    }
  }
  if (stream_global->read_closed && stream_global->write_closed) {
    if (stream_global->id != 0 &&
        TRANSPORT_FROM_GLOBAL(transport_global)->parsing_active) {
      grpc_chttp2_list_add_closed_waiting_for_parsing(transport_global,
                                                      stream_global);
    } else {
      if (stream_global->id != 0) {
        remove_stream(exec_ctx, TRANSPORT_FROM_GLOBAL(transport_global),
                      stream_global->id);
      }
      GRPC_CHTTP2_STREAM_UNREF(exec_ctx, stream_global, "chttp2");
    }
  }
}

static void close_from_api(grpc_exec_ctx *exec_ctx,
                           grpc_chttp2_transport_global *transport_global,
                           grpc_chttp2_stream_global *stream_global,
                           grpc_status_code status,
                           gpr_slice *optional_message) {
  gpr_slice hdr;
  gpr_slice status_hdr;
  gpr_slice message_pfx;
  gpr_uint8 *p;
  gpr_uint32 len = 0;

  GPR_ASSERT(status >= 0 && (int)status < 100);

  GPR_ASSERT(stream_global->id != 0);

  /* Hand roll a header block.
     This is unnecessarily ugly - at some point we should find a more elegant
     solution.
     It's complicated by the fact that our send machinery would be dead by the
     time we got around to sending this, so instead we ignore HPACK compression
     and just write the uncompressed bytes onto the wire. */
  status_hdr = gpr_slice_malloc(15 + (status >= 10));
  p = GPR_SLICE_START_PTR(status_hdr);
  *p++ = 0x40; /* literal header */
  *p++ = 11;   /* len(grpc-status) */
  *p++ = 'g';
  *p++ = 'r';
  *p++ = 'p';
  *p++ = 'c';
  *p++ = '-';
  *p++ = 's';
  *p++ = 't';
  *p++ = 'a';
  *p++ = 't';
  *p++ = 'u';
  *p++ = 's';
  if (status < 10) {
    *p++ = 1;
    *p++ = (gpr_uint8)('0' + status);
  } else {
    *p++ = 2;
    *p++ = (gpr_uint8)('0' + (status / 10));
    *p++ = (gpr_uint8)('0' + (status % 10));
  }
  GPR_ASSERT(p == GPR_SLICE_END_PTR(status_hdr));
  len += (gpr_uint32)GPR_SLICE_LENGTH(status_hdr);

  if (optional_message) {
    GPR_ASSERT(GPR_SLICE_LENGTH(*optional_message) < 127);
    message_pfx = gpr_slice_malloc(15);
    p = GPR_SLICE_START_PTR(message_pfx);
    *p++ = 0x40;
    *p++ = 12; /* len(grpc-message) */
    *p++ = 'g';
    *p++ = 'r';
    *p++ = 'p';
    *p++ = 'c';
    *p++ = '-';
    *p++ = 'm';
    *p++ = 'e';
    *p++ = 's';
    *p++ = 's';
    *p++ = 'a';
    *p++ = 'g';
    *p++ = 'e';
    *p++ = (gpr_uint8)GPR_SLICE_LENGTH(*optional_message);
    GPR_ASSERT(p == GPR_SLICE_END_PTR(message_pfx));
    len += (gpr_uint32)GPR_SLICE_LENGTH(message_pfx);
    len += (gpr_uint32)GPR_SLICE_LENGTH(*optional_message);
  }

  hdr = gpr_slice_malloc(9);
  p = GPR_SLICE_START_PTR(hdr);
  *p++ = (gpr_uint8)(len >> 16);
  *p++ = (gpr_uint8)(len >> 8);
  *p++ = (gpr_uint8)(len);
  *p++ = GRPC_CHTTP2_FRAME_HEADER;
  *p++ = GRPC_CHTTP2_DATA_FLAG_END_STREAM | GRPC_CHTTP2_DATA_FLAG_END_HEADERS;
  *p++ = (gpr_uint8)(stream_global->id >> 24);
  *p++ = (gpr_uint8)(stream_global->id >> 16);
  *p++ = (gpr_uint8)(stream_global->id >> 8);
  *p++ = (gpr_uint8)(stream_global->id);
  GPR_ASSERT(p == GPR_SLICE_END_PTR(hdr));

  gpr_slice_buffer_add(&transport_global->qbuf, hdr);
  gpr_slice_buffer_add(&transport_global->qbuf, status_hdr);
  if (optional_message) {
    gpr_slice_buffer_add(&transport_global->qbuf, message_pfx);
    gpr_slice_buffer_add(&transport_global->qbuf,
                         gpr_slice_ref(*optional_message));
  }

  gpr_slice_buffer_add(
      &transport_global->qbuf,
      grpc_chttp2_rst_stream_create(stream_global->id, GRPC_CHTTP2_NO_ERROR));

  if (optional_message) {
    gpr_slice_ref(*optional_message);
  }
  grpc_chttp2_fake_status(exec_ctx, transport_global, stream_global, status,
                          optional_message);
  grpc_chttp2_mark_stream_closed(exec_ctx, transport_global, stream_global, 1,
                                 1);
}

static void cancel_stream_cb(grpc_chttp2_transport_global *transport_global,
                             void *user_data,
                             grpc_chttp2_stream_global *stream_global) {
  cancel_from_api(user_data, transport_global, stream_global,
                  GRPC_STATUS_UNAVAILABLE);
}

static void end_all_the_calls(grpc_exec_ctx *exec_ctx,
                              grpc_chttp2_transport *t) {
  grpc_chttp2_for_all_streams(&t->global, exec_ctx, cancel_stream_cb);
}

static void drop_connection(grpc_exec_ctx *exec_ctx, grpc_chttp2_transport *t) {
  close_transport_locked(exec_ctx, t);
  end_all_the_calls(exec_ctx, t);
}

/** update window from a settings change */
static void update_global_window(void *args, gpr_uint32 id, void *stream) {
  grpc_chttp2_transport *t = args;
  grpc_chttp2_stream *s = stream;
  grpc_chttp2_transport_global *transport_global = &t->global;
  grpc_chttp2_stream_global *stream_global = &s->global;
  int was_zero;
  int is_zero;
  gpr_int64 initial_window_update = t->parsing.initial_window_update;

  was_zero = stream_global->outgoing_window <= 0;
  GRPC_CHTTP2_FLOW_CREDIT_STREAM("settings", transport_global, stream_global,
                                 outgoing_window, initial_window_update);
  is_zero = stream_global->outgoing_window <= 0;

  if (was_zero && !is_zero) {
    grpc_chttp2_list_add_writable_stream(transport_global, stream_global);
  }
}

static void read_error_locked(grpc_exec_ctx *exec_ctx,
                              grpc_chttp2_transport *t) {
  t->endpoint_reading = 0;
  if (!t->writing_active && t->ep) {
    destroy_endpoint(exec_ctx, t);
  }
}

/* tcp read callback */
static void recv_data(grpc_exec_ctx *exec_ctx, void *tp, int success) {
  size_t i;
  int keep_reading = 0;
  grpc_chttp2_transport *t = tp;
  grpc_chttp2_transport_global *transport_global = &t->global;
  grpc_chttp2_transport_parsing *transport_parsing = &t->parsing;
  grpc_chttp2_stream_global *stream_global;

  GPR_TIMER_BEGIN("recv_data", 0);

  lock(t);
  i = 0;
  GPR_ASSERT(!t->parsing_active);
  if (!t->closed) {
    t->parsing_active = 1;
    /* merge stream lists */
    grpc_chttp2_stream_map_move_into(&t->new_stream_map,
                                     &t->parsing_stream_map);
    grpc_chttp2_prepare_to_read(transport_global, transport_parsing);
    gpr_mu_unlock(&t->mu);
    GPR_TIMER_BEGIN("recv_data.parse", 0);
    for (; i < t->read_buffer.count &&
               grpc_chttp2_perform_read(exec_ctx, transport_parsing,
                                        t->read_buffer.slices[i]);
         i++)
      ;
    GPR_TIMER_END("recv_data.parse", 0);
    gpr_mu_lock(&t->mu);
    /* copy parsing qbuf to global qbuf */
    gpr_slice_buffer_move_into(&t->parsing.qbuf, &t->global.qbuf);
    if (i != t->read_buffer.count) {
      unlock(exec_ctx, t);
      lock(t);
      drop_connection(exec_ctx, t);
    }
    /* merge stream lists */
    grpc_chttp2_stream_map_move_into(&t->new_stream_map,
                                     &t->parsing_stream_map);
    transport_global->concurrent_stream_count =
        (gpr_uint32)grpc_chttp2_stream_map_size(&t->parsing_stream_map);
    if (transport_parsing->initial_window_update != 0) {
      grpc_chttp2_stream_map_for_each(&t->parsing_stream_map,
                                      update_global_window, t);
      transport_parsing->initial_window_update = 0;
    }
    /* handle higher level things */
    grpc_chttp2_publish_reads(exec_ctx, transport_global, transport_parsing);
    t->parsing_active = 0;
    /* if a stream is in the stream map, and gets cancelled, we need to ensure
     * we are not parsing before continuing the cancellation to keep things in
     * a sane state */
    while (grpc_chttp2_list_pop_closed_waiting_for_parsing(transport_global,
                                                           &stream_global)) {
      GPR_ASSERT(stream_global->in_stream_map);
      GPR_ASSERT(stream_global->write_closed);
      GPR_ASSERT(stream_global->read_closed);
      remove_stream(exec_ctx, t, stream_global->id);
      GRPC_CHTTP2_STREAM_UNREF(exec_ctx, stream_global, "chttp2");
    }
  }
  if (!success || i != t->read_buffer.count || t->closed) {
    drop_connection(exec_ctx, t);
    read_error_locked(exec_ctx, t);
  } else if (!t->closed) {
    keep_reading = 1;
    REF_TRANSPORT(t, "keep_reading");
    prevent_endpoint_shutdown(t);
  }
  gpr_slice_buffer_reset_and_unref(&t->read_buffer);
  unlock(exec_ctx, t);

  if (keep_reading) {
    grpc_endpoint_read(exec_ctx, t->ep, &t->read_buffer, &t->recv_data);
    allow_endpoint_shutdown_unlocked(exec_ctx, t);
    UNREF_TRANSPORT(exec_ctx, t, "keep_reading");
  } else {
    UNREF_TRANSPORT(exec_ctx, t, "recv_data");
  }

  GPR_TIMER_END("recv_data", 0);
}

/*
 * CALLBACK LOOP
 */

static void connectivity_state_set(
    grpc_exec_ctx *exec_ctx, grpc_chttp2_transport_global *transport_global,
    grpc_connectivity_state state, const char *reason) {
  GRPC_CHTTP2_IF_TRACING(
      gpr_log(GPR_DEBUG, "set connectivity_state=%d", state));
  grpc_connectivity_state_set(exec_ctx, &TRANSPORT_FROM_GLOBAL(transport_global)
                                             ->channel_callback.state_tracker,
                              state, reason);
}

/*
 * POLLSET STUFF
 */

static void add_to_pollset_locked(grpc_exec_ctx *exec_ctx,
                                  grpc_chttp2_transport *t,
                                  grpc_pollset *pollset) {
  if (t->ep) {
    grpc_endpoint_add_to_pollset(exec_ctx, t->ep, pollset);
  }
}

static void add_to_pollset_set_locked(grpc_exec_ctx *exec_ctx,
                                      grpc_chttp2_transport *t,
                                      grpc_pollset_set *pollset_set) {
  if (t->ep) {
    grpc_endpoint_add_to_pollset_set(exec_ctx, t->ep, pollset_set);
  }
}

static void set_pollset(grpc_exec_ctx *exec_ctx, grpc_transport *gt,
                        grpc_stream *gs, grpc_pollset *pollset) {
  grpc_chttp2_transport *t = (grpc_chttp2_transport *)gt;
  lock(t);
  add_to_pollset_locked(exec_ctx, t, pollset);
  unlock(exec_ctx, t);
}

/*
 * BYTE STREAM
 */

static void incoming_byte_stream_update_flow_control(
    grpc_chttp2_transport_global *transport_global,
    grpc_chttp2_stream_global *stream_global, size_t max_size_hint,
    size_t have_already) {
  gpr_uint32 max_recv_bytes;

  /* clamp max recv hint to an allowable size */
  if (max_size_hint >= GPR_UINT32_MAX - transport_global->stream_lookahead) {
    max_recv_bytes = GPR_UINT32_MAX - transport_global->stream_lookahead;
  } else {
    max_recv_bytes = (gpr_uint32)max_size_hint;
  }

  /* account for bytes already received but unknown to higher layers */
  if (max_recv_bytes >= have_already) {
    max_recv_bytes -= (gpr_uint32)have_already;
  } else {
    max_recv_bytes = 0;
  }

  /* add some small lookahead to keep pipelines flowing */
  GPR_ASSERT(max_recv_bytes <=
             GPR_UINT32_MAX - transport_global->stream_lookahead);
  max_recv_bytes += transport_global->stream_lookahead;
  if (stream_global->max_recv_bytes < max_recv_bytes) {
    gpr_uint32 add_max_recv_bytes =
        max_recv_bytes - stream_global->max_recv_bytes;
    GRPC_CHTTP2_FLOW_CREDIT_STREAM("op", transport_global, stream_global,
                                   max_recv_bytes, add_max_recv_bytes);
    GRPC_CHTTP2_FLOW_CREDIT_STREAM("op", transport_global, stream_global,
                                   unannounced_incoming_window_for_parse,
                                   add_max_recv_bytes);
    GRPC_CHTTP2_FLOW_CREDIT_STREAM("op", transport_global, stream_global,
                                   unannounced_incoming_window_for_writing,
                                   add_max_recv_bytes);
    grpc_chttp2_list_add_unannounced_incoming_window_available(transport_global,
                                                               stream_global);
    grpc_chttp2_list_add_writable_stream(transport_global, stream_global);
  }
}

static int incoming_byte_stream_next(grpc_exec_ctx *exec_ctx,
                                     grpc_byte_stream *byte_stream,
                                     gpr_slice *slice, size_t max_size_hint,
                                     grpc_closure *on_complete) {
  grpc_chttp2_incoming_byte_stream *bs =
      (grpc_chttp2_incoming_byte_stream *)byte_stream;
  grpc_chttp2_transport_global *transport_global = &bs->transport->global;
  grpc_chttp2_stream_global *stream_global = &bs->stream->global;

  lock(bs->transport);
  if (bs->is_tail) {
    incoming_byte_stream_update_flow_control(transport_global, stream_global,
                                             max_size_hint, bs->slices.length);
  }
  if (bs->slices.count > 0) {
    *slice = gpr_slice_buffer_take_first(&bs->slices);
    unlock(exec_ctx, bs->transport);
    return 1;
  } else if (bs->failed) {
    grpc_exec_ctx_enqueue(exec_ctx, on_complete, 0);
    unlock(exec_ctx, bs->transport);
    return 0;
  } else {
    bs->on_next = on_complete;
    bs->next = slice;
    unlock(exec_ctx, bs->transport);
    return 0;
  }
}

static void incoming_byte_stream_unref(grpc_chttp2_incoming_byte_stream *bs) {
  if (gpr_unref(&bs->refs)) {
    gpr_slice_buffer_destroy(&bs->slices);
    gpr_free(bs);
  }
}

static void incoming_byte_stream_destroy(grpc_exec_ctx *exec_ctx, grpc_byte_stream *byte_stream) {
  incoming_byte_stream_unref((grpc_chttp2_incoming_byte_stream *)byte_stream);
}

void grpc_chttp2_incoming_byte_stream_push(grpc_exec_ctx *exec_ctx,
                                           grpc_chttp2_incoming_byte_stream *bs,
                                           gpr_slice slice) {
  gpr_mu_lock(&bs->transport->mu);
  if (bs->on_next != NULL) {
    *bs->next = slice;
    grpc_exec_ctx_enqueue(exec_ctx, bs->on_next, 1);
    bs->on_next = NULL;
  } else {
    gpr_slice_buffer_add(&bs->slices, slice);
  }
  gpr_mu_unlock(&bs->transport->mu);
}

void grpc_chttp2_incoming_byte_stream_finished(
    grpc_exec_ctx *exec_ctx, grpc_chttp2_incoming_byte_stream *bs, int success,
    int from_parsing_thread) {
  if (!success) {
    if (from_parsing_thread) {
      gpr_mu_lock(&bs->transport->mu);
    }
    grpc_exec_ctx_enqueue(exec_ctx, bs->on_next, 0);
    bs->on_next = NULL;
    bs->failed = 1;
    if (from_parsing_thread) {
      gpr_mu_unlock(&bs->transport->mu);
    }
  } else {
#ifndef NDEBUG
    if (from_parsing_thread) {
      gpr_mu_lock(&bs->transport->mu);
    }
    GPR_ASSERT(bs->on_next == NULL);
    if (from_parsing_thread) {
      gpr_mu_unlock(&bs->transport->mu);
    }
#endif
  }
  incoming_byte_stream_unref(bs);
}

grpc_chttp2_incoming_byte_stream *grpc_chttp2_incoming_byte_stream_create(
    grpc_exec_ctx *exec_ctx, grpc_chttp2_transport_parsing *transport_parsing,
    grpc_chttp2_stream_parsing *stream_parsing, gpr_uint32 frame_size,
    gpr_uint32 flags, grpc_chttp2_incoming_frame_queue *add_to_queue) {
  grpc_chttp2_incoming_byte_stream *incoming_byte_stream =
      gpr_malloc(sizeof(*incoming_byte_stream));
  incoming_byte_stream->base.length = frame_size;
  incoming_byte_stream->base.flags = flags;
  incoming_byte_stream->base.next = incoming_byte_stream_next;
  incoming_byte_stream->base.destroy = incoming_byte_stream_destroy;
  gpr_ref_init(&incoming_byte_stream->refs, 2);
  incoming_byte_stream->next_message = NULL;
  incoming_byte_stream->transport = TRANSPORT_FROM_PARSING(transport_parsing);
  incoming_byte_stream->stream = STREAM_FROM_PARSING(stream_parsing);
  gpr_slice_buffer_init(&incoming_byte_stream->slices);
  incoming_byte_stream->on_next = NULL;
  incoming_byte_stream->is_tail = 1;
  incoming_byte_stream->failed = 0;
  if (add_to_queue->head == NULL) {
    add_to_queue->head = incoming_byte_stream;
  } else {
    add_to_queue->tail->is_tail = 0;
    add_to_queue->tail->next_message = incoming_byte_stream;
  }
  add_to_queue->tail = incoming_byte_stream;
  return incoming_byte_stream;
}

/*
 * TRACING
 */

static char *format_flowctl_context_var(const char *context, const char *var,
                                        gpr_int64 val, gpr_uint32 id,
                                        char **scope) {
  char *underscore_pos;
  char *result;
  if (context == NULL) {
    *scope = NULL;
    gpr_asprintf(&result, "%s(%lld)", var, val);
    return result;
  }
  underscore_pos = strchr(context, '_');
  *scope = gpr_strdup(context);
  (*scope)[underscore_pos - context] = 0;
  if (id != 0) {
    char *tmp = *scope;
    gpr_asprintf(scope, "%s[%d]", tmp, id);
    gpr_free(tmp);
  }
  gpr_asprintf(&result, "%s.%s(%lld)", underscore_pos + 1, var, val);
  return result;
}

static int samestr(char *a, char *b) {
  if (a == NULL) {
    return b == NULL;
  }
  if (b == NULL) {
    return 0;
  }
  return 0 == strcmp(a, b);
}

void grpc_chttp2_flowctl_trace(const char *file, int line, const char *phase,
                               grpc_chttp2_flowctl_op op, const char *context1,
                               const char *var1, const char *context2,
                               const char *var2, int is_client,
                               gpr_uint32 stream_id, gpr_int64 val1,
                               gpr_int64 val2) {
  char *scope1;
  char *scope2;
  char *label1 =
      format_flowctl_context_var(context1, var1, val1, stream_id, &scope1);
  char *label2 =
      format_flowctl_context_var(context2, var2, val2, stream_id, &scope2);
  char *clisvr = is_client ? "client" : "server";
  char *prefix;

  gpr_asprintf(&prefix, "FLOW % 8s: %s % 11s ", phase, clisvr, scope1);

  switch (op) {
    case GRPC_CHTTP2_FLOWCTL_MOVE:
      GPR_ASSERT(samestr(scope1, scope2));
      if (val2 != 0) {
        gpr_log(file, line, GPR_LOG_SEVERITY_DEBUG,
                "%sMOVE   % 40s <- % 40s giving %d", prefix, label1, label2,
                val1 + val2);
      }
      break;
    case GRPC_CHTTP2_FLOWCTL_CREDIT:
      GPR_ASSERT(val2 >= 0);
      if (val2 != 0) {
        gpr_log(file, line, GPR_LOG_SEVERITY_DEBUG,
                "%sCREDIT % 40s by % 40s giving %d", prefix, label1, label2,
                val1 + val2);
      }
      break;
    case GRPC_CHTTP2_FLOWCTL_DEBIT:
      GPR_ASSERT(val2 >= 0);
      if (val2 != 0) {
        gpr_log(file, line, GPR_LOG_SEVERITY_DEBUG,
                "%sDEBIT  % 40s by % 40s giving %d", prefix, label1, label2,
                val1 - val2);
      }
      break;
  }

  gpr_free(scope1);
  gpr_free(scope2);
  gpr_free(label1);
  gpr_free(label2);
  gpr_free(prefix);
}

/*
 * INTEGRATION GLUE
 */

static char *chttp2_get_peer(grpc_exec_ctx *exec_ctx, grpc_transport *t) {
  return gpr_strdup(((grpc_chttp2_transport *)t)->peer_string);
}

static const grpc_transport_vtable vtable = {
    sizeof(grpc_chttp2_stream), init_stream, set_pollset, perform_stream_op,
    perform_transport_op, destroy_stream, destroy_transport, chttp2_get_peer};

grpc_transport *grpc_create_chttp2_transport(
    grpc_exec_ctx *exec_ctx, const grpc_channel_args *channel_args,
    grpc_endpoint *ep, int is_client) {
  grpc_chttp2_transport *t = gpr_malloc(sizeof(grpc_chttp2_transport));
  init_transport(exec_ctx, t, channel_args, ep, is_client != 0);
  return &t->base;
}

void grpc_chttp2_transport_start_reading(grpc_exec_ctx *exec_ctx,
                                         grpc_transport *transport,
                                         gpr_slice *slices, size_t nslices) {
  grpc_chttp2_transport *t = (grpc_chttp2_transport *)transport;
  REF_TRANSPORT(t, "recv_data"); /* matches unref inside recv_data */
  gpr_slice_buffer_addn(&t->read_buffer, slices, nslices);
  recv_data(exec_ctx, t, 1);
}<|MERGE_RESOLUTION|>--- conflicted
+++ resolved
@@ -139,12 +139,9 @@
     grpc_chttp2_stream_global *stream_global, size_t max_size_hint,
     size_t have_already);
 
-<<<<<<< HEAD
 static void fail_pending_writes(grpc_exec_ctx *exec_ctx, 
                                 grpc_chttp2_stream_global *stream_global);
 
-=======
->>>>>>> e81ada40
 /*
  * CONSTRUCTION/DESTRUCTION/REFCOUNTING
  */
@@ -875,13 +872,8 @@
     GPR_ASSERT(stream_global->recv_message_ready == NULL);
     stream_global->recv_message_ready = op->recv_message_ready;
     stream_global->recv_message = op->recv_message;
-<<<<<<< HEAD
-    if (stream_global->incoming_frames.head != NULL) {
-      incoming_byte_stream_update_flow_control(transport_global, stream_global, 5, 0);
-=======
     if (stream_global->incoming_frames.head == NULL || stream_global->incoming_frames.head->is_tail) {
       incoming_byte_stream_update_flow_control(transport_global, stream_global, transport_global->stream_lookahead, 0);
->>>>>>> e81ada40
     }
     grpc_chttp2_list_add_check_read_ops(transport_global, stream_global);
   }
