/*
 *
 * Copyright 2015, Google Inc.
 * All rights reserved.
 *
 * Redistribution and use in source and binary forms, with or without
 * modification, are permitted provided that the following conditions are
 * met:
 *
 *     * Redistributions of source code must retain the above copyright
 * notice, this list of conditions and the following disclaimer.
 *     * Redistributions in binary form must reproduce the above
 * copyright notice, this list of conditions and the following disclaimer
 * in the documentation and/or other materials provided with the
 * distribution.
 *     * Neither the name of Google Inc. nor the names of its
 * contributors may be used to endorse or promote products derived from
 * this software without specific prior written permission.
 *
 * THIS SOFTWARE IS PROVIDED BY THE COPYRIGHT HOLDERS AND CONTRIBUTORS
 * "AS IS" AND ANY EXPRESS OR IMPLIED WARRANTIES, INCLUDING, BUT NOT
 * LIMITED TO, THE IMPLIED WARRANTIES OF MERCHANTABILITY AND FITNESS FOR
 * A PARTICULAR PURPOSE ARE DISCLAIMED. IN NO EVENT SHALL THE COPYRIGHT
 * OWNER OR CONTRIBUTORS BE LIABLE FOR ANY DIRECT, INDIRECT, INCIDENTAL,
 * SPECIAL, EXEMPLARY, OR CONSEQUENTIAL DAMAGES (INCLUDING, BUT NOT
 * LIMITED TO, PROCUREMENT OF SUBSTITUTE GOODS OR SERVICES; LOSS OF USE,
 * DATA, OR PROFITS; OR BUSINESS INTERRUPTION) HOWEVER CAUSED AND ON ANY
 * THEORY OF LIABILITY, WHETHER IN CONTRACT, STRICT LIABILITY, OR TORT
 * (INCLUDING NEGLIGENCE OR OTHERWISE) ARISING IN ANY WAY OUT OF THE USE
 * OF THIS SOFTWARE, EVEN IF ADVISED OF THE POSSIBILITY OF SUCH DAMAGE.
 *
 */

#include "src/core/client_config/uri_parser.h"

#include <string.h>

#include <grpc/support/alloc.h>
#include <grpc/support/log.h>
#include <grpc/support/string_util.h>

/** a size_t default value... maps to all 1's */
#define NOT_SET (~(size_t)0)

static grpc_uri *bad_uri(const char *uri_text, size_t pos, const char *section,
                         int suppress_errors) {
  char *line_prefix;
  size_t pfx_len;

  if (!suppress_errors) {
    gpr_asprintf(&line_prefix, "bad uri.%s: '", section);
    pfx_len = strlen(line_prefix) + pos;
    gpr_log(GPR_ERROR, "%s%s'", line_prefix, uri_text);
    gpr_free(line_prefix);

    line_prefix = gpr_malloc(pfx_len + 1);
    memset(line_prefix, ' ', pfx_len);
    line_prefix[pfx_len] = 0;
    gpr_log(GPR_ERROR, "%s^ here", line_prefix);
    gpr_free(line_prefix);
  }

  return NULL;
}

/** Returns a copy of \a src[begin, end) */
<<<<<<< HEAD
static char *copy_component(const char *src, int begin, int end) {
=======
static char *copy_component(const char *src, size_t begin, size_t end) {
>>>>>>> 35fea624
  char *out = gpr_malloc(end - begin + 1);
  memcpy(out, src + begin, end - begin);
  out[end - begin] = 0;
  return out;
}

/** Returns how many chars to advance if \a uri_text[i] begins a valid \a pchar
 * production. If \a uri_text[i] introduces an invalid \a pchar (such as percent
<<<<<<< HEAD
 * sign not followed by two hex digits), -1 is returned. */
static int parse_pchar(const char *uri_text, int i) {
=======
 * sign not followed by two hex digits), NOT_SET is returned. */
static size_t parse_pchar(const char *uri_text, size_t i) {
>>>>>>> 35fea624
  /* pchar = unreserved / pct-encoded / sub-delims / ":" / "@"
   * unreserved = ALPHA / DIGIT / "-" / "." / "_" / "~"
   * pct-encoded = "%" HEXDIG HEXDIG
   * sub-delims = "!" / "$" / "&" / "'" / "(" / ")"
                / "*" / "+" / "," / ";" / "=" */
  char c = uri_text[i];
<<<<<<< HEAD
  if ( ((c >= 'A') && (c <= 'Z')) ||
       ((c >= 'a') && (c <= 'z')) ||
       ((c >= '0') && (c <= '9')) ||
       (c == '-' || c == '.' || c == '_' || c == '~') || /* unreserved */

       (c == '!' || c == '$' || c == '&' || c == '\'' || c == '$' || c == '&' ||
        c == '(' || c == ')' || c == '*' || c == '+' || c == ',' || c == ';' ||
        c == '=') /* sub-delims */ ) {
    return 1;
  }
  if (c == '%') { /* pct-encoded */
    int j;
    if (uri_text[i+1] == 0 || uri_text[i+2] == 0) {
      return -1;
    }
    for (j = i + 1; j < 2; j++) {
      c = uri_text[j];
      if (!(((c >= '0') && (c <= '9')) ||
            ((c >= 'a') && (c <= 'f')) ||
            ((c >= 'A') && (c <= 'F')))) {
        return -1;
=======
  if (((c >= 'A') && (c <= 'Z')) || ((c >= 'a') && (c <= 'z')) ||
      ((c >= '0') && (c <= '9')) ||
      (c == '-' || c == '.' || c == '_' || c == '~') || /* unreserved */

      (c == '!' || c == '$' || c == '&' || c == '\'' || c == '$' || c == '&' ||
       c == '(' || c == ')' || c == '*' || c == '+' || c == ',' || c == ';' ||
       c == '=') /* sub-delims */) {
    return 1;
  }
  if (c == '%') { /* pct-encoded */
    size_t j;
    if (uri_text[i + 1] == 0 || uri_text[i + 2] == 0) {
      return NOT_SET;
    }
    for (j = i + 1; j < 2; j++) {
      c = uri_text[j];
      if (!(((c >= '0') && (c <= '9')) || ((c >= 'a') && (c <= 'f')) ||
            ((c >= 'A') && (c <= 'F')))) {
        return NOT_SET;
>>>>>>> 35fea624
      }
    }
    return 2;
  }
  return 0;
}

/* *( pchar / "?" / "/" ) */
<<<<<<< HEAD
static int parse_query(const char *uri_text, int i) {
  char c;
  while ((c = uri_text[i]) != 0) {
    const int advance = parse_pchar(uri_text, i); /* pchar */
    switch (advance) {
      case 0: /* uri_text[i] isn't in pchar */
        /* maybe it's ? or / */
        if (uri_text[i] == '?' || uri_text[i] == '/') {
          i++;
          break;
        } else {
          return i;
        }
      case 1:
      case 2:
        i += advance;
        break;
      default: /* uri_text[i] introduces an invalid URI */
        return -i;
    }
  }
  return i; /* first uri_text position past the \a query production, maybe \0 */
}

/* alias for consistency */
static int (*parse_fragment)(const char *uri_text, int i) = parse_query;

grpc_uri *grpc_uri_parse(const char *uri_text, int suppress_errors) {
  grpc_uri *uri;
  int scheme_begin = 0;
  int scheme_end = -1;
  int authority_begin = -1;
  int authority_end = -1;
  int path_begin = -1;
  int path_end = -1;
  int query_begin = -1;
  int query_end = -1;
  int fragment_begin = -1;
  int fragment_end = -1;
  int i;
=======
static int parse_fragment_or_query(const char *uri_text, size_t *i) {
  char c;
  while ((c = uri_text[*i]) != 0) {
    const size_t advance = parse_pchar(uri_text, *i); /* pchar */
    switch (advance) {
      case 0: /* uri_text[i] isn't in pchar */
        /* maybe it's ? or / */
        if (uri_text[*i] == '?' || uri_text[*i] == '/') {
          (*i)++;
          break;
        } else {
          return 1;
        }
        gpr_log(GPR_ERROR, "should never reach here");
        abort();
      default:
        (*i) += advance;
        break;
      case NOT_SET: /* uri_text[i] introduces an invalid URI */
        return 0;
    }
  }
  /* *i is the first uri_text position past the \a query production, maybe \0 */
  return 1;
}

grpc_uri *grpc_uri_parse(const char *uri_text, int suppress_errors) {
  grpc_uri *uri;
  size_t scheme_begin = 0;
  size_t scheme_end = NOT_SET;
  size_t authority_begin = NOT_SET;
  size_t authority_end = NOT_SET;
  size_t path_begin = NOT_SET;
  size_t path_end = NOT_SET;
  size_t query_begin = NOT_SET;
  size_t query_end = NOT_SET;
  size_t fragment_begin = NOT_SET;
  size_t fragment_end = NOT_SET;
  size_t i;
>>>>>>> 35fea624

  for (i = scheme_begin; uri_text[i] != 0; i++) {
    if (uri_text[i] == ':') {
      scheme_end = i;
      break;
    }
    if (uri_text[i] >= 'a' && uri_text[i] <= 'z') continue;
    if (uri_text[i] >= 'A' && uri_text[i] <= 'Z') continue;
    if (i != scheme_begin) {
      if (uri_text[i] >= '0' && uri_text[i] <= '9') continue;
      if (uri_text[i] == '+') continue;
      if (uri_text[i] == '-') continue;
      if (uri_text[i] == '.') continue;
    }
    break;
  }
  if (scheme_end == NOT_SET) {
    return bad_uri(uri_text, i, "scheme", suppress_errors);
  }

  if (uri_text[scheme_end + 1] == '/' && uri_text[scheme_end + 2] == '/') {
    authority_begin = scheme_end + 3;
<<<<<<< HEAD
    for (i = authority_begin; uri_text[i] != 0 && authority_end == -1; i++) {
=======
    for (i = authority_begin; uri_text[i] != 0 && authority_end == NOT_SET;
         i++) {
>>>>>>> 35fea624
      if (uri_text[i] == '/' || uri_text[i] == '?' || uri_text[i] == '#') {
        authority_end = i;
      }
    }
    if (authority_end == NOT_SET && uri_text[i] == 0) {
      authority_end = i;
    }
    if (authority_end == NOT_SET) {
      return bad_uri(uri_text, i, "authority", suppress_errors);
    }
    /* TODO(ctiller): parse the authority correctly */
    path_begin = authority_end;
  } else {
    path_begin = scheme_end + 1;
  }

  for (i = path_begin; uri_text[i] != 0; i++) {
    if (uri_text[i] == '?' || uri_text[i] == '#') {
      path_end = i;
      break;
    }
  }
<<<<<<< HEAD
  if (path_end == -1 && uri_text[i] == 0) {
    path_end = i;
  }
  if (path_end == -1) {
=======
  if (path_end == NOT_SET && uri_text[i] == 0) {
    path_end = i;
  }
  if (path_end == NOT_SET) {
>>>>>>> 35fea624
    return bad_uri(uri_text, i, "path", suppress_errors);
  }

  if (uri_text[i] == '?') {
<<<<<<< HEAD
    query_begin = i + 1;
    i = parse_query(uri_text, query_begin);
    if (i < 0) {
      return bad_uri(uri_text, -i, "query", suppress_errors);
=======
    query_begin = ++i;
    if (!parse_fragment_or_query(uri_text, &i)) {
      return bad_uri(uri_text, i, "query", suppress_errors);
>>>>>>> 35fea624
    } else if (uri_text[i] != 0 && uri_text[i] != '#') {
      /* We must be at the end or at the beginning of a fragment */
      return bad_uri(uri_text, i, "query", suppress_errors);
    }
    query_end = i;
  }
  if (uri_text[i] == '#') {
<<<<<<< HEAD
    fragment_begin = i + 1;
    i = parse_fragment(uri_text, fragment_begin);
    if (i < 0) {
=======
    fragment_begin = ++i;
    if (!parse_fragment_or_query(uri_text, &i)) {
>>>>>>> 35fea624
      return bad_uri(uri_text, i - fragment_end, "fragment", suppress_errors);
    } else if (uri_text[i] != 0) {
      /* We must be at the end */
      return bad_uri(uri_text, i, "fragment", suppress_errors);
    }
    fragment_end = i;
  }

  uri = gpr_malloc(sizeof(*uri));
  memset(uri, 0, sizeof(*uri));
  uri->scheme = copy_component(uri_text, scheme_begin, scheme_end);
  uri->authority = copy_component(uri_text, authority_begin, authority_end);
  uri->path = copy_component(uri_text, path_begin, path_end);
  uri->query = copy_component(uri_text, query_begin, query_end);
  uri->fragment = copy_component(uri_text, fragment_begin, fragment_end);

  return uri;
}

void grpc_uri_destroy(grpc_uri *uri) {
  if (!uri) return;
  gpr_free(uri->scheme);
  gpr_free(uri->authority);
  gpr_free(uri->path);
  gpr_free(uri->query);
  gpr_free(uri->fragment);
  gpr_free(uri);
}<|MERGE_RESOLUTION|>--- conflicted
+++ resolved
@@ -64,11 +64,7 @@
 }
 
 /** Returns a copy of \a src[begin, end) */
-<<<<<<< HEAD
-static char *copy_component(const char *src, int begin, int end) {
-=======
 static char *copy_component(const char *src, size_t begin, size_t end) {
->>>>>>> 35fea624
   char *out = gpr_malloc(end - begin + 1);
   memcpy(out, src + begin, end - begin);
   out[end - begin] = 0;
@@ -77,42 +73,14 @@
 
 /** Returns how many chars to advance if \a uri_text[i] begins a valid \a pchar
  * production. If \a uri_text[i] introduces an invalid \a pchar (such as percent
-<<<<<<< HEAD
- * sign not followed by two hex digits), -1 is returned. */
-static int parse_pchar(const char *uri_text, int i) {
-=======
  * sign not followed by two hex digits), NOT_SET is returned. */
 static size_t parse_pchar(const char *uri_text, size_t i) {
->>>>>>> 35fea624
   /* pchar = unreserved / pct-encoded / sub-delims / ":" / "@"
    * unreserved = ALPHA / DIGIT / "-" / "." / "_" / "~"
    * pct-encoded = "%" HEXDIG HEXDIG
    * sub-delims = "!" / "$" / "&" / "'" / "(" / ")"
                 / "*" / "+" / "," / ";" / "=" */
   char c = uri_text[i];
-<<<<<<< HEAD
-  if ( ((c >= 'A') && (c <= 'Z')) ||
-       ((c >= 'a') && (c <= 'z')) ||
-       ((c >= '0') && (c <= '9')) ||
-       (c == '-' || c == '.' || c == '_' || c == '~') || /* unreserved */
-
-       (c == '!' || c == '$' || c == '&' || c == '\'' || c == '$' || c == '&' ||
-        c == '(' || c == ')' || c == '*' || c == '+' || c == ',' || c == ';' ||
-        c == '=') /* sub-delims */ ) {
-    return 1;
-  }
-  if (c == '%') { /* pct-encoded */
-    int j;
-    if (uri_text[i+1] == 0 || uri_text[i+2] == 0) {
-      return -1;
-    }
-    for (j = i + 1; j < 2; j++) {
-      c = uri_text[j];
-      if (!(((c >= '0') && (c <= '9')) ||
-            ((c >= 'a') && (c <= 'f')) ||
-            ((c >= 'A') && (c <= 'F')))) {
-        return -1;
-=======
   if (((c >= 'A') && (c <= 'Z')) || ((c >= 'a') && (c <= 'z')) ||
       ((c >= '0') && (c <= '9')) ||
       (c == '-' || c == '.' || c == '_' || c == '~') || /* unreserved */
@@ -132,7 +100,6 @@
       if (!(((c >= '0') && (c <= '9')) || ((c >= 'a') && (c <= 'f')) ||
             ((c >= 'A') && (c <= 'F')))) {
         return NOT_SET;
->>>>>>> 35fea624
       }
     }
     return 2;
@@ -141,48 +108,6 @@
 }
 
 /* *( pchar / "?" / "/" ) */
-<<<<<<< HEAD
-static int parse_query(const char *uri_text, int i) {
-  char c;
-  while ((c = uri_text[i]) != 0) {
-    const int advance = parse_pchar(uri_text, i); /* pchar */
-    switch (advance) {
-      case 0: /* uri_text[i] isn't in pchar */
-        /* maybe it's ? or / */
-        if (uri_text[i] == '?' || uri_text[i] == '/') {
-          i++;
-          break;
-        } else {
-          return i;
-        }
-      case 1:
-      case 2:
-        i += advance;
-        break;
-      default: /* uri_text[i] introduces an invalid URI */
-        return -i;
-    }
-  }
-  return i; /* first uri_text position past the \a query production, maybe \0 */
-}
-
-/* alias for consistency */
-static int (*parse_fragment)(const char *uri_text, int i) = parse_query;
-
-grpc_uri *grpc_uri_parse(const char *uri_text, int suppress_errors) {
-  grpc_uri *uri;
-  int scheme_begin = 0;
-  int scheme_end = -1;
-  int authority_begin = -1;
-  int authority_end = -1;
-  int path_begin = -1;
-  int path_end = -1;
-  int query_begin = -1;
-  int query_end = -1;
-  int fragment_begin = -1;
-  int fragment_end = -1;
-  int i;
-=======
 static int parse_fragment_or_query(const char *uri_text, size_t *i) {
   char c;
   while ((c = uri_text[*i]) != 0) {
@@ -222,7 +147,6 @@
   size_t fragment_begin = NOT_SET;
   size_t fragment_end = NOT_SET;
   size_t i;
->>>>>>> 35fea624
 
   for (i = scheme_begin; uri_text[i] != 0; i++) {
     if (uri_text[i] == ':') {
@@ -245,12 +169,8 @@
 
   if (uri_text[scheme_end + 1] == '/' && uri_text[scheme_end + 2] == '/') {
     authority_begin = scheme_end + 3;
-<<<<<<< HEAD
-    for (i = authority_begin; uri_text[i] != 0 && authority_end == -1; i++) {
-=======
     for (i = authority_begin; uri_text[i] != 0 && authority_end == NOT_SET;
          i++) {
->>>>>>> 35fea624
       if (uri_text[i] == '/' || uri_text[i] == '?' || uri_text[i] == '#') {
         authority_end = i;
       }
@@ -273,31 +193,17 @@
       break;
     }
   }
-<<<<<<< HEAD
-  if (path_end == -1 && uri_text[i] == 0) {
-    path_end = i;
-  }
-  if (path_end == -1) {
-=======
   if (path_end == NOT_SET && uri_text[i] == 0) {
     path_end = i;
   }
   if (path_end == NOT_SET) {
->>>>>>> 35fea624
     return bad_uri(uri_text, i, "path", suppress_errors);
   }
 
   if (uri_text[i] == '?') {
-<<<<<<< HEAD
-    query_begin = i + 1;
-    i = parse_query(uri_text, query_begin);
-    if (i < 0) {
-      return bad_uri(uri_text, -i, "query", suppress_errors);
-=======
     query_begin = ++i;
     if (!parse_fragment_or_query(uri_text, &i)) {
       return bad_uri(uri_text, i, "query", suppress_errors);
->>>>>>> 35fea624
     } else if (uri_text[i] != 0 && uri_text[i] != '#') {
       /* We must be at the end or at the beginning of a fragment */
       return bad_uri(uri_text, i, "query", suppress_errors);
@@ -305,14 +211,8 @@
     query_end = i;
   }
   if (uri_text[i] == '#') {
-<<<<<<< HEAD
-    fragment_begin = i + 1;
-    i = parse_fragment(uri_text, fragment_begin);
-    if (i < 0) {
-=======
     fragment_begin = ++i;
     if (!parse_fragment_or_query(uri_text, &i)) {
->>>>>>> 35fea624
       return bad_uri(uri_text, i - fragment_end, "fragment", suppress_errors);
     } else if (uri_text[i] != 0) {
       /* We must be at the end */
