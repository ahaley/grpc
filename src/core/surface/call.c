/*
 *
 * Copyright 2014, Google Inc.
 * All rights reserved.
 *
 * Redistribution and use in source and binary forms, with or without
 * modification, are permitted provided that the following conditions are
 * met:
 *
 *     * Redistributions of source code must retain the above copyright
 * notice, this list of conditions and the following disclaimer.
 *     * Redistributions in binary form must reproduce the above
 * copyright notice, this list of conditions and the following disclaimer
 * in the documentation and/or other materials provided with the
 * distribution.
 *     * Neither the name of Google Inc. nor the names of its
 * contributors may be used to endorse or promote products derived from
 * this software without specific prior written permission.
 *
 * THIS SOFTWARE IS PROVIDED BY THE COPYRIGHT HOLDERS AND CONTRIBUTORS
 * "AS IS" AND ANY EXPRESS OR IMPLIED WARRANTIES, INCLUDING, BUT NOT
 * LIMITED TO, THE IMPLIED WARRANTIES OF MERCHANTABILITY AND FITNESS FOR
 * A PARTICULAR PURPOSE ARE DISCLAIMED. IN NO EVENT SHALL THE COPYRIGHT
 * OWNER OR CONTRIBUTORS BE LIABLE FOR ANY DIRECT, INDIRECT, INCIDENTAL,
 * SPECIAL, EXEMPLARY, OR CONSEQUENTIAL DAMAGES (INCLUDING, BUT NOT
 * LIMITED TO, PROCUREMENT OF SUBSTITUTE GOODS OR SERVICES; LOSS OF USE,
 * DATA, OR PROFITS; OR BUSINESS INTERRUPTION) HOWEVER CAUSED AND ON ANY
 * THEORY OF LIABILITY, WHETHER IN CONTRACT, STRICT LIABILITY, OR TORT
 * (INCLUDING NEGLIGENCE OR OTHERWISE) ARISING IN ANY WAY OUT OF THE USE
 * OF THIS SOFTWARE, EVEN IF ADVISED OF THE POSSIBILITY OF SUCH DAMAGE.
 *
 */

#include "src/core/surface/call.h"
#include "src/core/channel/channel_stack.h"
#include "src/core/channel/metadata_buffer.h"
#include "src/core/iomgr/alarm.h"
#include "src/core/support/string.h"
#include "src/core/surface/byte_buffer_queue.h"
#include "src/core/surface/channel.h"
#include "src/core/surface/completion_queue.h"
#include <grpc/support/alloc.h>
#include <grpc/support/log.h>

#include <stdio.h>
#include <stdlib.h>
#include <string.h>

#define OP_IN_MASK(op, mask) (((1 << (op)) & (mask)) != 0)

typedef struct legacy_state legacy_state;
static void destroy_legacy_state(legacy_state *ls);

typedef enum { REQ_INITIAL = 0, REQ_READY, REQ_DONE } req_state;

typedef enum {
  SEND_NOTHING,
  SEND_INITIAL_METADATA,
  SEND_MESSAGE,
  SEND_TRAILING_METADATA_AND_FINISH,
  SEND_FINISH
} send_action;

typedef struct {
  grpc_ioreq_completion_func on_complete;
  void *user_data;
  grpc_op_error status;
} completed_request;

/* See reqinfo.set below for a description */
#define REQSET_EMPTY 255
#define REQSET_DONE 254

/* The state of an ioreq */
typedef struct reqinfo {
  /* User supplied parameters */
  grpc_ioreq_data data;
  /* In which set is this ioreq?
     This value could be:
       - an element of grpc_ioreq_op enumeration, in which case
         it designates the master ioreq in a set of requests
       - REQSET_EMPTY, in which case this reqinfo type has no application
         request against it
       - REQSET_DONE, in which case this reqinfo has been satisfied for
         all time for this call, and no further use will be made of it */
  gpr_uint8 set;
  grpc_op_error status;
  grpc_ioreq_completion_func on_complete;
  void *user_data;
  gpr_uint32 need_mask;
  gpr_uint32 complete_mask;
} reqinfo;

typedef enum {
  STATUS_FROM_API_OVERRIDE = 0,
  STATUS_FROM_WIRE,
  STATUS_SOURCE_COUNT
} status_source;

typedef struct {
  gpr_uint8 set;
  grpc_status_code code;
  grpc_mdstr *details;
} received_status;

struct grpc_call {
  grpc_completion_queue *cq;
  grpc_channel *channel;
  grpc_mdctx *metadata_context;
  /* TODO(ctiller): share with cq if possible? */
  gpr_mu mu;

  gpr_uint8 is_client;
  gpr_uint8 got_initial_metadata;
  gpr_uint8 have_alarm;
  gpr_uint8 read_closed;
  gpr_uint8 stream_closed;
  gpr_uint8 sending;
  gpr_uint8 num_completed_requests;
  gpr_uint8 need_more_data;

  reqinfo requests[GRPC_IOREQ_OP_COUNT];
  completed_request completed_requests[GRPC_IOREQ_OP_COUNT];
  grpc_byte_buffer_queue incoming_queue;
  grpc_metadata_array buffered_initial_metadata;
  grpc_metadata_array buffered_trailing_metadata;
  grpc_mdelem **owned_metadata;
  size_t owned_metadata_count;
  size_t owned_metadata_capacity;

  received_status status[STATUS_SOURCE_COUNT];

  grpc_alarm alarm;

  gpr_refcount internal_refcount;

  legacy_state *legacy_state;
};

#define CALL_STACK_FROM_CALL(call) ((grpc_call_stack *)((call)+1))
#define CALL_FROM_CALL_STACK(call_stack) (((grpc_call *)(call_stack)) - 1)
#define CALL_ELEM_FROM_CALL(call, idx) \
  grpc_call_stack_element(CALL_STACK_FROM_CALL(call), idx)
#define CALL_FROM_TOP_ELEM(top_elem) \
  CALL_FROM_CALL_STACK(grpc_call_stack_from_top_element(top_elem))

#define SWAP(type, x, y) \
  do {                   \
    type temp = x;       \
    x = y;               \
    y = temp;            \
  } while (0)

static void do_nothing(void *ignored, grpc_op_error also_ignored) {}
static send_action choose_send_action(grpc_call *call);
static void enact_send_action(grpc_call *call, send_action sa);

grpc_call *grpc_call_create(grpc_channel *channel,
                            const void *server_transport_data) {
  size_t i;
  grpc_channel_stack *channel_stack = grpc_channel_get_channel_stack(channel);
  grpc_call *call =
      gpr_malloc(sizeof(grpc_call) + channel_stack->call_stack_size);
  memset(call, 0, sizeof(grpc_call));
  gpr_mu_init(&call->mu);
  call->channel = channel;
  call->is_client = server_transport_data == NULL;
  for (i = 0; i < GRPC_IOREQ_OP_COUNT; i++) {
    call->requests[i].set = REQSET_EMPTY;
  }
  if (call->is_client) {
    call->requests[GRPC_IOREQ_SEND_TRAILING_METADATA].set = REQSET_DONE;
    call->requests[GRPC_IOREQ_SEND_STATUS].set = REQSET_DONE;
  }
  grpc_channel_internal_ref(channel);
  call->metadata_context = grpc_channel_get_metadata_context(channel);
  /* one ref is dropped in response to destroy, the other in
     stream_closed */
  gpr_ref_init(&call->internal_refcount, 2);
  grpc_call_stack_init(channel_stack, server_transport_data,
                       CALL_STACK_FROM_CALL(call));
  return call;
}

void grpc_call_internal_ref(grpc_call *c) { gpr_ref(&c->internal_refcount); }

static void destroy_call(void *call, int ignored_success) {
  size_t i;
  grpc_call *c = call;
  grpc_call_stack_destroy(CALL_STACK_FROM_CALL(c));
  grpc_channel_internal_unref(c->channel);
  gpr_mu_destroy(&c->mu);
  for (i = 0; i < STATUS_SOURCE_COUNT; i++) {
    if (c->status[i].details) {
      grpc_mdstr_unref(c->status[i].details);
    }
  }
  for (i = 0; i < c->owned_metadata_count; i++) {
    grpc_mdelem_unref(c->owned_metadata[i]);
  }
  gpr_free(c->owned_metadata);
  gpr_free(c->buffered_initial_metadata.metadata);
  gpr_free(c->buffered_trailing_metadata.metadata);
  if (c->legacy_state) {
    destroy_legacy_state(c->legacy_state);
  }
  gpr_free(c);
}

void grpc_call_internal_unref(grpc_call *c, int allow_immediate_deletion) {
  if (gpr_unref(&c->internal_refcount)) {
    if (allow_immediate_deletion) {
      destroy_call(c, 1);
    } else {
      grpc_iomgr_add_callback(destroy_call, c);
    }
  }
}

static void set_status_code(grpc_call *call, status_source source,
                            gpr_uint32 status) {
  call->status[source].set = 1;
  call->status[source].code = status;
}

static void set_status_details(grpc_call *call, status_source source,
                               grpc_mdstr *status) {
  if (call->status[source].details != NULL) {
    grpc_mdstr_unref(call->status[source].details);
  }
  call->status[source].details = status;
}

static grpc_call_error bind_cq(grpc_call *call, grpc_completion_queue *cq) {
  if (call->cq) return GRPC_CALL_ERROR_ALREADY_INVOKED;
  call->cq = cq;
  return GRPC_CALL_OK;
}

static void request_more_data(grpc_call *call) {
  grpc_call_op op;

  /* call down */
  op.type = GRPC_REQUEST_DATA;
  op.dir = GRPC_CALL_DOWN;
  op.flags = 0;
  op.done_cb = do_nothing;
  op.user_data = NULL;

  grpc_call_execute_op(call, &op);
}

static void lock(grpc_call *call) { gpr_mu_lock(&call->mu); }

static void unlock(grpc_call *call) {
  send_action sa = SEND_NOTHING;
  completed_request completed_requests[GRPC_IOREQ_OP_COUNT];
  int num_completed_requests = call->num_completed_requests;
  int need_more_data =
      call->need_more_data &&
      call->requests[GRPC_IOREQ_SEND_INITIAL_METADATA].set == REQSET_DONE;
  int i;

  if (need_more_data) {
    call->need_more_data = 0;
  }

  if (num_completed_requests != 0) {
    memcpy(completed_requests, call->completed_requests,
           sizeof(completed_requests));
    call->num_completed_requests = 0;
  }

  if (!call->sending) {
    sa = choose_send_action(call);
    if (sa != SEND_NOTHING) {
      call->sending = 1;
      grpc_call_internal_ref(call);
    }
  }

  gpr_mu_unlock(&call->mu);

  if (need_more_data) {
    request_more_data(call);
  }

  if (sa != SEND_NOTHING) {
    enact_send_action(call, sa);
  }

<<<<<<< HEAD
  for (i = 0; i < num_completed_requests; i++) {
    completed_requests[i].on_complete(call, completed_requests[i].status,
                                      completed_requests[i].user_data);
  }
}
=======
grpc_call_error grpc_call_add_metadata_old(grpc_call *call,
                                           grpc_metadata *metadata,
                                           gpr_uint32 flags) {
  grpc_mdelem *mdelem;
>>>>>>> 9b5da208

static void get_final_status(grpc_call *call, grpc_recv_status_args args) {
  int i;
  for (i = 0; i < STATUS_SOURCE_COUNT; i++) {
    if (call->status[i].set) {
      *args.code = call->status[i].code;
      if (!args.details) return;
      if (call->status[i].details) {
        gpr_slice details = call->status[i].details->slice;
        size_t len = GPR_SLICE_LENGTH(details);
        if (len + 1 > *args.details_capacity) {
          *args.details_capacity =
              GPR_MAX(len + 1, *args.details_capacity * 3 / 2);
          *args.details = gpr_realloc(*args.details, *args.details_capacity);
        }
        memcpy(*args.details, GPR_SLICE_START_PTR(details), len);
        (*args.details)[len] = 0;
      } else {
        goto no_details;
      }
      return;
    }
  }
  *args.code = GRPC_STATUS_UNKNOWN;
  if (!args.details) return;

no_details:
  if (0 == *args.details_capacity) {
    *args.details_capacity = 8;
    *args.details = gpr_malloc(*args.details_capacity);
  }
  **args.details = 0;
}

static void finish_ioreq_op(grpc_call *call, grpc_ioreq_op op,
                            grpc_op_error status) {
  completed_request *cr;
  size_t i;
  if (call->requests[op].set < GRPC_IOREQ_OP_COUNT) {
    reqinfo *master = &call->requests[call->requests[op].set];
    /* ioreq is live: we need to do something */
    master->complete_mask |= 1 << op;
    call->requests[op].set =
        (op == GRPC_IOREQ_SEND_MESSAGE || op == GRPC_IOREQ_RECV_MESSAGE)
            ? REQSET_EMPTY
            : REQSET_DONE;
    if (master->complete_mask == master->need_mask || status == GRPC_OP_ERROR) {
      if (OP_IN_MASK(GRPC_IOREQ_RECV_STATUS, master->need_mask)) {
        get_final_status(
            call, call->requests[GRPC_IOREQ_RECV_STATUS].data.recv_status);
      }
      for (i = 0; i < GRPC_IOREQ_OP_COUNT; i++) {
        if (call->requests[i].set == op) {
          if (call->requests[i].status != GRPC_OP_OK) {
            status = GRPC_OP_ERROR;
          }
          call->requests[i].set = REQSET_EMPTY;
        }
      }
      cr = &call->completed_requests[call->num_completed_requests++];
      cr->status = status;
      cr->on_complete = master->on_complete;
      cr->user_data = master->user_data;
    }
  }
}

static void finish_send_op(grpc_call *call, grpc_ioreq_op op,
                           grpc_op_error error) {
  lock(call);
  finish_ioreq_op(call, op, error);
  call->sending = 0;
  unlock(call);
  grpc_call_internal_unref(call, 0);
}

static void finish_write_step(void *pc, grpc_op_error error) {
  finish_send_op(pc, GRPC_IOREQ_SEND_MESSAGE, error);
}

static void finish_finish_step(void *pc, grpc_op_error error) {
  finish_send_op(pc, GRPC_IOREQ_SEND_CLOSE, error);
}

static void finish_start_step(void *pc, grpc_op_error error) {
  finish_send_op(pc, GRPC_IOREQ_SEND_INITIAL_METADATA, error);
}

static send_action choose_send_action(grpc_call *call) {
  switch (call->requests[GRPC_IOREQ_SEND_INITIAL_METADATA].set) {
    case REQSET_EMPTY:
      return SEND_NOTHING;
    default:
      return SEND_INITIAL_METADATA;
    case REQSET_DONE:
      break;
  }
  switch (call->requests[GRPC_IOREQ_SEND_MESSAGE].set) {
    case REQSET_EMPTY:
      return SEND_NOTHING;
    default:
      return SEND_MESSAGE;
    case REQSET_DONE:
      break;
  }
  switch (call->requests[GRPC_IOREQ_SEND_CLOSE].set) {
    case REQSET_EMPTY:
    case REQSET_DONE:
      return SEND_NOTHING;
    default:
      if (call->is_client) {
        return SEND_FINISH;
      } else if (call->requests[GRPC_IOREQ_SEND_TRAILING_METADATA].set !=
                     REQSET_EMPTY &&
                 call->requests[GRPC_IOREQ_SEND_STATUS].set != REQSET_EMPTY) {
        finish_ioreq_op(call, GRPC_IOREQ_SEND_TRAILING_METADATA, GRPC_OP_OK);
        finish_ioreq_op(call, GRPC_IOREQ_SEND_STATUS, GRPC_OP_OK);
        return SEND_TRAILING_METADATA_AND_FINISH;
      } else {
        return SEND_NOTHING;
      }
  }
}

static void send_metadata(grpc_call *call, grpc_mdelem *elem) {
  grpc_call_op op;
  op.type = GRPC_SEND_METADATA;
  op.dir = GRPC_CALL_DOWN;
  op.flags = 0;
  op.data.metadata = elem;
  op.done_cb = do_nothing;
  op.user_data = NULL;
  grpc_call_execute_op(call, &op);
}

static void enact_send_action(grpc_call *call, send_action sa) {
  grpc_ioreq_data data;
  grpc_call_op op;
  size_t i;
  char status_str[GPR_LTOA_MIN_BUFSIZE];

  switch (sa) {
    case SEND_NOTHING:
      abort();
      break;
    case SEND_INITIAL_METADATA:
      data = call->requests[GRPC_IOREQ_SEND_INITIAL_METADATA].data;
      for (i = 0; i < data.send_metadata.count; i++) {
        const grpc_metadata *md = &data.send_metadata.metadata[i];
        send_metadata(call,
                      grpc_mdelem_from_string_and_buffer(
                          call->metadata_context, md->key,
                          (const gpr_uint8 *)md->value, md->value_length));
      }
      op.type = GRPC_SEND_START;
      op.dir = GRPC_CALL_DOWN;
      op.flags = 0;
      op.data.start.pollset = grpc_cq_pollset(call->cq);
      op.done_cb = finish_start_step;
      op.user_data = call;
      grpc_call_execute_op(call, &op);
      break;
    case SEND_MESSAGE:
      data = call->requests[GRPC_IOREQ_SEND_MESSAGE].data;
      op.type = GRPC_SEND_MESSAGE;
      op.dir = GRPC_CALL_DOWN;
      op.flags = 0;
      op.data.message = data.send_message;
      op.done_cb = finish_write_step;
      op.user_data = call;
      grpc_call_execute_op(call, &op);
      break;
    case SEND_TRAILING_METADATA_AND_FINISH:
      /* send trailing metadata */
      data = call->requests[GRPC_IOREQ_SEND_TRAILING_METADATA].data;
      for (i = 0; i < data.send_metadata.count; i++) {
        const grpc_metadata *md = &data.send_metadata.metadata[i];
        send_metadata(call,
                      grpc_mdelem_from_string_and_buffer(
                          call->metadata_context, md->key,
                          (const gpr_uint8 *)md->value, md->value_length));
      }
      /* send status */
      /* TODO(ctiller): cache common status values */
      data = call->requests[GRPC_IOREQ_SEND_STATUS].data;
      gpr_ltoa(data.send_status.code, status_str);
      send_metadata(
          call,
          grpc_mdelem_from_metadata_strings(
              call->metadata_context,
              grpc_mdstr_ref(grpc_channel_get_status_string(call->channel)),
              grpc_mdstr_from_string(call->metadata_context, status_str)));
      if (data.send_status.details) {
        send_metadata(
            call,
            grpc_mdelem_from_metadata_strings(
                call->metadata_context,
                grpc_mdstr_ref(grpc_channel_get_message_string(call->channel)),
                grpc_mdstr_from_string(call->metadata_context,
                                       data.send_status.details)));
      }
    /* fallthrough: see choose_send_action for details */
    case SEND_FINISH:
      op.type = GRPC_SEND_FINISH;
      op.dir = GRPC_CALL_DOWN;
      op.flags = 0;
      op.done_cb = finish_finish_step;
      op.user_data = call;
      grpc_call_execute_op(call, &op);
      break;
  }
}

<<<<<<< HEAD
static grpc_call_error start_ioreq_error(grpc_call *call,
                                         gpr_uint32 mutated_ops,
                                         grpc_call_error ret) {
  size_t i;
  for (i = 0; i < GRPC_IOREQ_OP_COUNT; i++) {
    if (mutated_ops & (1 << i)) {
      call->requests[i].set = REQSET_EMPTY;
    }
=======
grpc_call_error grpc_call_invoke_old(grpc_call *call, grpc_completion_queue *cq,
                                     void *metadata_read_tag,
                                     void *finished_tag, gpr_uint32 flags) {
  grpc_call_element *elem;
  grpc_call_op op;

  /* validate preconditions */
  if (!call->is_client) {
    gpr_log(GPR_ERROR, "can only call %s on clients", __FUNCTION__);
    return GRPC_CALL_ERROR_NOT_ON_SERVER;
>>>>>>> 9b5da208
  }
  return ret;
}

static grpc_call_error start_ioreq(grpc_call *call, const grpc_ioreq *reqs,
                                   size_t nreqs,
                                   grpc_ioreq_completion_func completion,
                                   void *user_data) {
  size_t i;
  gpr_uint32 have_ops = 0;
  grpc_ioreq_op op;
  reqinfo *requests = call->requests;
  reqinfo *master;
  grpc_ioreq_data data;
  gpr_uint8 set;

  if (nreqs == 0) {
    return GRPC_CALL_OK;
  }

  set = reqs[0].op;

  for (i = 0; i < nreqs; i++) {
    op = reqs[i].op;
    if (requests[op].set < GRPC_IOREQ_OP_COUNT) {
      return start_ioreq_error(call, have_ops,
                               GRPC_CALL_ERROR_TOO_MANY_OPERATIONS);
    } else if (requests[op].set == REQSET_DONE) {
      return start_ioreq_error(call, have_ops, GRPC_CALL_ERROR_ALREADY_INVOKED);
    }
    have_ops |= 1 << op;
    data = reqs[i].data;

    requests[op].data = data;
    requests[op].set = set;
  }

  master = &requests[set];
  master->need_mask = have_ops;
  master->complete_mask = 0;
  master->on_complete = completion;
  master->user_data = user_data;

  for (i = 0; i < nreqs; i++) {
    op = reqs[i].op;
    data = reqs[i].data;
    switch (op) {
      case GRPC_IOREQ_OP_COUNT:
        gpr_log(GPR_ERROR, "should never reach here");
        abort();
        break;
      case GRPC_IOREQ_RECV_MESSAGE:
        *data.recv_message = grpc_bbq_pop(&call->incoming_queue);
        if (*data.recv_message) {
          finish_ioreq_op(call, GRPC_IOREQ_RECV_MESSAGE, GRPC_OP_OK);
          if (call->stream_closed && grpc_bbq_empty(&call->incoming_queue)) {
            finish_ioreq_op(call, GRPC_IOREQ_RECV_CLOSE, GRPC_OP_OK);
          }
        } else {
          /* no message: either end of stream or we need more bytes */
          if (call->read_closed) {
            finish_ioreq_op(call, GRPC_IOREQ_RECV_MESSAGE, GRPC_OP_OK);
            if (call->stream_closed) {
              /* stream closed AND we've drained all messages: signal to the application */
              finish_ioreq_op(call, GRPC_IOREQ_RECV_CLOSE, GRPC_OP_OK);
            }
          } else {
            call->need_more_data = 1;
          }
        }
        break;
      case GRPC_IOREQ_RECV_STATUS:
        if (call->read_closed) {
          finish_ioreq_op(call, GRPC_IOREQ_RECV_STATUS, GRPC_OP_OK);
        }
        break;
      case GRPC_IOREQ_RECV_CLOSE:
        if (call->stream_closed) {
          finish_ioreq_op(call, GRPC_IOREQ_RECV_CLOSE, GRPC_OP_OK);
        }
        break;
      case GRPC_IOREQ_SEND_CLOSE:
        if (requests[GRPC_IOREQ_SEND_MESSAGE].set == REQSET_EMPTY) {
          requests[GRPC_IOREQ_SEND_MESSAGE].set = REQSET_DONE;
        }
        if (call->stream_closed) {
          finish_ioreq_op(call, GRPC_IOREQ_SEND_CLOSE, GRPC_OP_ERROR);
        }
        break;
      case GRPC_IOREQ_SEND_MESSAGE:
      case GRPC_IOREQ_SEND_INITIAL_METADATA:
      case GRPC_IOREQ_SEND_TRAILING_METADATA:
      case GRPC_IOREQ_SEND_STATUS:
        if (call->stream_closed) {
          finish_ioreq_op(call, op, GRPC_OP_ERROR);
        }
        break;
      case GRPC_IOREQ_RECV_INITIAL_METADATA:
        data.recv_metadata->count = 0;
        if (call->buffered_initial_metadata.count > 0) {
          SWAP(grpc_metadata_array, *data.recv_metadata,
               call->buffered_initial_metadata);
        }
        if (call->got_initial_metadata) {
          finish_ioreq_op(call, GRPC_IOREQ_RECV_INITIAL_METADATA, GRPC_OP_OK);
        } else if (call->stream_closed) {
          finish_ioreq_op(call, GRPC_IOREQ_RECV_INITIAL_METADATA,
                          GRPC_OP_ERROR);
        }
        break;
      case GRPC_IOREQ_RECV_TRAILING_METADATA:
        data.recv_metadata->count = 0;
        if (call->buffered_trailing_metadata.count > 0) {
          SWAP(grpc_metadata_array, *data.recv_metadata,
               call->buffered_trailing_metadata);
        }
        if (call->read_closed) {
          finish_ioreq_op(call, GRPC_IOREQ_RECV_TRAILING_METADATA, GRPC_OP_OK);
        }
        break;
    }
  }

  return GRPC_CALL_OK;
}

<<<<<<< HEAD
static void call_start_ioreq_done(grpc_call *call, grpc_op_error status,
                                  void *user_data) {
  grpc_cq_end_ioreq(call->cq, user_data, call, do_nothing, NULL, status);
}
=======
grpc_call_error grpc_call_server_accept_old(grpc_call *call,
                                            grpc_completion_queue *cq,
                                            void *finished_tag) {
  /* validate preconditions */
  if (call->is_client) {
    gpr_log(GPR_ERROR, "can only call %s on servers", __FUNCTION__);
    return GRPC_CALL_ERROR_NOT_ON_CLIENT;
  }

  if (call->state >= CALL_BOUNDCQ) {
    gpr_log(GPR_ERROR, "call is already accepted");
    return GRPC_CALL_ERROR_ALREADY_ACCEPTED;
  }
>>>>>>> 9b5da208

grpc_call_error grpc_call_start_ioreq(grpc_call *call, const grpc_ioreq *reqs,
                                      size_t nreqs, void *tag) {
  grpc_call_error err;
  lock(call);
  err = start_ioreq(call, reqs, nreqs, call_start_ioreq_done, tag);
  unlock(call);
  return err;
}

grpc_call_error grpc_call_start_ioreq_and_call_back(
    grpc_call *call, const grpc_ioreq *reqs, size_t nreqs,
    grpc_ioreq_completion_func on_complete, void *user_data) {
  grpc_call_error err;
  lock(call);
  err = start_ioreq(call, reqs, nreqs, on_complete, user_data);
  unlock(call);
  return err;
}

void grpc_call_destroy(grpc_call *c) {
  int cancel;
  lock(c);
  if (c->have_alarm) {
    grpc_alarm_cancel(&c->alarm);
    c->have_alarm = 0;
  }
  cancel = !c->stream_closed;
  unlock(c);
  if (cancel) grpc_call_cancel(c);
  grpc_call_internal_unref(c, 1);
}

<<<<<<< HEAD
grpc_call_error grpc_call_cancel(grpc_call *c) {
=======
grpc_call_error grpc_call_server_end_initial_metadata_old(grpc_call *call,
                                                          gpr_uint32 flags) {
>>>>>>> 9b5da208
  grpc_call_element *elem;
  grpc_call_op op;

  op.type = GRPC_CANCEL_OP;
  op.dir = GRPC_CALL_DOWN;
  op.flags = 0;
  op.done_cb = do_nothing;
  op.user_data = NULL;

  elem = CALL_ELEM_FROM_CALL(c, 0);
  elem->filter->call_op(elem, NULL, &op);

  return GRPC_CALL_OK;
}

grpc_call_error grpc_call_cancel_with_status(grpc_call *c,
                                             grpc_status_code status,
                                             const char *description) {
  grpc_mdstr *details =
      description ? grpc_mdstr_from_string(c->metadata_context, description)
                  : NULL;
  lock(c);
  set_status_code(c, STATUS_FROM_API_OVERRIDE, status);
  set_status_details(c, STATUS_FROM_API_OVERRIDE, details);
  unlock(c);
  return grpc_call_cancel(c);
}

void grpc_call_execute_op(grpc_call *call, grpc_call_op *op) {
  grpc_call_element *elem;
  GPR_ASSERT(op->dir == GRPC_CALL_DOWN);
  elem = CALL_ELEM_FROM_CALL(call, 0);
  elem->filter->call_op(elem, NULL, op);
}

<<<<<<< HEAD
grpc_call *grpc_call_from_top_element(grpc_call_element *elem) {
  return CALL_FROM_TOP_ELEM(elem);
}
=======
grpc_call_error grpc_call_start_read_old(grpc_call *call, void *tag) {
  gpr_uint8 request_more = 0;

  switch (call->state) {
    case CALL_CREATED:
      return GRPC_CALL_ERROR_NOT_INVOKED;
    case CALL_BOUNDCQ:
    case CALL_STARTED:
      break;
    case CALL_FINISHED:
      return GRPC_CALL_ERROR_ALREADY_FINISHED;
  }

  gpr_mu_lock(&call->read_mu);

  if (call->have_read) {
    gpr_mu_unlock(&call->read_mu);
    return GRPC_CALL_ERROR_TOO_MANY_OPERATIONS;
  }

  grpc_cq_begin_op(call->cq, call, GRPC_READ);
>>>>>>> 9b5da208

static void call_alarm(void *arg, int success) {
  grpc_call *call = arg;
  if (success) {
    if (call->is_client) {
      grpc_call_cancel_with_status(call, GRPC_STATUS_DEADLINE_EXCEEDED,
                                   "Deadline Exceeded");
    } else {
      grpc_call_cancel(call);
    }
  }
  grpc_call_internal_unref(call, 1);
}

void grpc_call_set_deadline(grpc_call_element *elem, gpr_timespec deadline) {
  grpc_call *call = CALL_FROM_TOP_ELEM(elem);

  if (call->have_alarm) {
    gpr_log(GPR_ERROR, "Attempt to set deadline alarm twice");
  }
  grpc_call_internal_ref(call);
  call->have_alarm = 1;
  grpc_alarm_init(&call->alarm, deadline, call_alarm, call, gpr_now());
}

static void mark_read_closed(grpc_call *call) {
  call->read_closed = 1;
  finish_ioreq_op(call, GRPC_IOREQ_RECV_MESSAGE, GRPC_OP_OK);
  finish_ioreq_op(call, GRPC_IOREQ_RECV_INITIAL_METADATA, GRPC_OP_OK);
  finish_ioreq_op(call, GRPC_IOREQ_RECV_TRAILING_METADATA, GRPC_OP_OK);
  finish_ioreq_op(call, GRPC_IOREQ_RECV_STATUS, GRPC_OP_OK);
}

<<<<<<< HEAD
void grpc_call_read_closed(grpc_call_element *elem) {
  grpc_call *call = CALL_FROM_TOP_ELEM(elem);
  lock(call);
  GPR_ASSERT(!call->read_closed);
  mark_read_closed(call);
  unlock(call);
}
=======
grpc_call_error grpc_call_start_write_old(grpc_call *call,
                                          grpc_byte_buffer *byte_buffer,
                                          void *tag, gpr_uint32 flags) {
  grpc_call_element *elem;
  grpc_call_op op;
>>>>>>> 9b5da208

void grpc_call_stream_closed(grpc_call_element *elem) {
  grpc_call *call = CALL_FROM_TOP_ELEM(elem);
  lock(call);
  GPR_ASSERT(!call->stream_closed);
  if (!call->read_closed) {
    mark_read_closed(call);
  }
  call->stream_closed = 1;
  if (grpc_bbq_empty(&call->incoming_queue)) {
    finish_ioreq_op(call, GRPC_IOREQ_RECV_CLOSE, GRPC_OP_OK);
  }
  unlock(call);
  grpc_call_internal_unref(call, 0);
}

/* we offset status by a small amount when storing it into transport metadata
   as metadata cannot store a 0 value (which is used as OK for grpc_status_codes
   */
#define STATUS_OFFSET 1
static void destroy_status(void *ignored) {}

static gpr_uint32 decode_status(grpc_mdelem *md) {
  gpr_uint32 status;
  void *user_data = grpc_mdelem_get_user_data(md, destroy_status);
  if (user_data) {
    status = ((gpr_uint32)(gpr_intptr) user_data) - STATUS_OFFSET;
  } else {
    if (!gpr_parse_bytes_to_uint32(grpc_mdstr_as_c_string(md->value),
                                   GPR_SLICE_LENGTH(md->value->slice),
                                   &status)) {
      status = GRPC_STATUS_UNKNOWN; /* could not parse status code */
    }
    grpc_mdelem_set_user_data(md, destroy_status,
                              (void *)(gpr_intptr)(status + STATUS_OFFSET));
  }
  return status;
}

void grpc_call_recv_message(grpc_call_element *elem,
                            grpc_byte_buffer *byte_buffer) {
  grpc_call *call = CALL_FROM_TOP_ELEM(elem);
  lock(call);
  if (call->requests[GRPC_IOREQ_RECV_MESSAGE].set < GRPC_IOREQ_OP_COUNT) {
    /* there's an outstanding read */
    *call->requests[GRPC_IOREQ_RECV_MESSAGE].data.recv_message = byte_buffer;
    finish_ioreq_op(call, GRPC_IOREQ_RECV_MESSAGE, GRPC_OP_OK);
  } else {
    grpc_bbq_push(&call->incoming_queue, byte_buffer);
  }
  unlock(call);
}

void grpc_call_recv_metadata(grpc_call_element *elem, grpc_mdelem *md) {
  grpc_call *call = CALL_FROM_TOP_ELEM(elem);
  grpc_mdstr *key = md->key;
  grpc_metadata_array *dest;
  grpc_metadata *mdusr;

  lock(call);
  if (key == grpc_channel_get_status_string(call->channel)) {
    set_status_code(call, STATUS_FROM_WIRE, decode_status(md));
    grpc_mdelem_unref(md);
  } else if (key == grpc_channel_get_message_string(call->channel)) {
    set_status_details(call, STATUS_FROM_WIRE, grpc_mdstr_ref(md->value));
    grpc_mdelem_unref(md);
  } else {
    if (!call->got_initial_metadata) {
      dest = call->requests[GRPC_IOREQ_RECV_INITIAL_METADATA].set <
                     GRPC_IOREQ_OP_COUNT
                 ? call->requests[GRPC_IOREQ_RECV_INITIAL_METADATA]
                       .data.recv_metadata
                 : &call->buffered_initial_metadata;
    } else {
      dest = call->requests[GRPC_IOREQ_RECV_TRAILING_METADATA].set <
                     GRPC_IOREQ_OP_COUNT
                 ? call->requests[GRPC_IOREQ_RECV_TRAILING_METADATA]
                       .data.recv_metadata
                 : &call->buffered_trailing_metadata;
    }
    if (dest->count == dest->capacity) {
      dest->capacity = GPR_MAX(dest->capacity + 8, dest->capacity * 2);
      dest->metadata =
          gpr_realloc(dest->metadata, sizeof(grpc_metadata) * dest->capacity);
    }
    mdusr = &dest->metadata[dest->count++];
    mdusr->key = (char *)grpc_mdstr_as_c_string(md->key);
    mdusr->value = (char *)grpc_mdstr_as_c_string(md->value);
    mdusr->value_length = GPR_SLICE_LENGTH(md->value->slice);
    if (call->owned_metadata_count == call->owned_metadata_capacity) {
      call->owned_metadata_capacity = GPR_MAX(
          call->owned_metadata_capacity + 8, call->owned_metadata_capacity * 2);
      call->owned_metadata =
          gpr_realloc(call->owned_metadata,
                      sizeof(grpc_mdelem *) * call->owned_metadata_capacity);
    }
    call->owned_metadata[call->owned_metadata_count++] = md;
  }
  unlock(call);
}

<<<<<<< HEAD
grpc_call_stack *grpc_call_get_call_stack(grpc_call *call) {
  return CALL_STACK_FROM_CALL(call);
}
=======
grpc_call_error grpc_call_writes_done_old(grpc_call *call, void *tag) {
  grpc_call_element *elem;
  grpc_call_op op;
>>>>>>> 9b5da208

/*
 * LEGACY API IMPLEMENTATION
 * All this code will disappear as soon as wrappings are updated
 */

struct legacy_state {
  gpr_uint8 md_out_buffer;
  size_t md_out_count[2];
  size_t md_out_capacity[2];
  grpc_metadata *md_out[2];
  grpc_byte_buffer *msg_out;

  /* input buffers */
  grpc_metadata_array initial_md_in;
  grpc_metadata_array trailing_md_in;

  size_t details_capacity;
  char *details;
  grpc_status_code status;

  size_t msg_in_read_idx;
  grpc_byte_buffer *msg_in;

  void *finished_tag;
};

static legacy_state *get_legacy_state(grpc_call *call) {
  if (call->legacy_state == NULL) {
    call->legacy_state = gpr_malloc(sizeof(legacy_state));
    memset(call->legacy_state, 0, sizeof(legacy_state));
  }
  return call->legacy_state;
}

static void destroy_legacy_state(legacy_state *ls) {
  size_t i, j;
  for (i = 0; i < 2; i++) {
    for (j = 0; j < ls->md_out_count[i]; j++) {
      gpr_free(ls->md_out[i][j].key);
      gpr_free(ls->md_out[i][j].value);
    }
    gpr_free(ls->md_out[i]);
  }
  gpr_free(ls->initial_md_in.metadata);
  gpr_free(ls->trailing_md_in.metadata);
  gpr_free(ls);
}

grpc_call_error grpc_call_add_metadata(grpc_call *call, grpc_metadata *metadata,
                                       gpr_uint32 flags) {
  legacy_state *ls;
  grpc_metadata *mdout;

  lock(call);
  ls = get_legacy_state(call);

  if (ls->md_out_count[ls->md_out_buffer] ==
      ls->md_out_capacity[ls->md_out_buffer]) {
    ls->md_out_capacity[ls->md_out_buffer] =
        GPR_MAX(ls->md_out_capacity[ls->md_out_buffer] * 3 / 2,
                ls->md_out_capacity[ls->md_out_buffer] + 8);
    ls->md_out[ls->md_out_buffer] = gpr_realloc(
        ls->md_out[ls->md_out_buffer],
        sizeof(grpc_metadata) * ls->md_out_capacity[ls->md_out_buffer]);
  }
  mdout = &ls->md_out[ls->md_out_buffer][ls->md_out_count[ls->md_out_buffer]++];
  mdout->key = gpr_strdup(metadata->key);
  mdout->value = gpr_malloc(metadata->value_length);
  mdout->value_length = metadata->value_length;
  memcpy(mdout->value, metadata->value, metadata->value_length);

  unlock(call);

  return GRPC_CALL_OK;
}

<<<<<<< HEAD
static void finish_status(grpc_call *call, grpc_op_error status,
                          void *ignored) {
  legacy_state *ls;
=======
grpc_call_error grpc_call_start_write_status_old(grpc_call *call,
                                                 grpc_status_code status,
                                                 const char *details,
                                                 void *tag) {
  grpc_call_element *elem;
  grpc_call_op op;
>>>>>>> 9b5da208

  lock(call);
  ls = get_legacy_state(call);
  grpc_cq_end_finished(call->cq, ls->finished_tag, call, do_nothing, NULL,
                       ls->status, ls->details, ls->trailing_md_in.metadata,
                       ls->trailing_md_in.count);
  unlock(call);
}

static void finish_recv_metadata(grpc_call *call, grpc_op_error status,
                                 void *tag) {
  legacy_state *ls;

  lock(call);
  ls = get_legacy_state(call);
  if (status == GRPC_OP_OK) {
    grpc_cq_end_client_metadata_read(call->cq, tag, call, do_nothing, NULL,
                                     ls->initial_md_in.count,
                                     ls->initial_md_in.metadata);

  } else {
    grpc_cq_end_client_metadata_read(call->cq, tag, call, do_nothing, NULL, 0,
                                     NULL);
  }
  unlock(call);
}

static void finish_send_metadata(grpc_call *call, grpc_op_error status,
                                 void *tag) {}

grpc_call_error grpc_call_invoke(grpc_call *call, grpc_completion_queue *cq,
                                 void *metadata_read_tag, void *finished_tag,
                                 gpr_uint32 flags) {
  grpc_ioreq reqs[3];
  legacy_state *ls;
  grpc_call_error err;

  grpc_cq_begin_op(cq, call, GRPC_CLIENT_METADATA_READ);
  grpc_cq_begin_op(cq, call, GRPC_FINISHED);

  lock(call);
  ls = get_legacy_state(call);
  err = bind_cq(call, cq);
  if (err != GRPC_CALL_OK) goto done;

  ls->finished_tag = finished_tag;

  reqs[0].op = GRPC_IOREQ_SEND_INITIAL_METADATA;
  reqs[0].data.send_metadata.count = ls->md_out_count[ls->md_out_buffer];
  reqs[0].data.send_metadata.metadata = ls->md_out[ls->md_out_buffer];
  ls->md_out_buffer++;
  err = start_ioreq(call, reqs, 1, finish_send_metadata, NULL);
  if (err != GRPC_CALL_OK) goto done;

  reqs[0].op = GRPC_IOREQ_RECV_INITIAL_METADATA;
  reqs[0].data.recv_metadata = &ls->initial_md_in;
  err = start_ioreq(call, reqs, 1, finish_recv_metadata, metadata_read_tag);
  if (err != GRPC_CALL_OK) goto done;

  reqs[0].op = GRPC_IOREQ_RECV_TRAILING_METADATA;
  reqs[0].data.recv_metadata = &ls->trailing_md_in;
  reqs[1].op = GRPC_IOREQ_RECV_STATUS;
  reqs[1].data.recv_status.details = &ls->details;
  reqs[1].data.recv_status.details_capacity = &ls->details_capacity;
  reqs[1].data.recv_status.code = &ls->status;
  reqs[2].op = GRPC_IOREQ_RECV_CLOSE;
  err = start_ioreq(call, reqs, 3, finish_status, NULL);
  if (err != GRPC_CALL_OK) goto done;

done:
  unlock(call);
  return err;
}

grpc_call_error grpc_call_server_accept(grpc_call *call,
                                        grpc_completion_queue *cq,
                                        void *finished_tag) {
  grpc_ioreq reqs[2];
  grpc_call_error err;
  legacy_state *ls;

  /* inform the completion queue of an incoming operation (corresponding to
     finished_tag) */
  grpc_cq_begin_op(cq, call, GRPC_FINISHED);

  lock(call);
  ls = get_legacy_state(call);

  err = bind_cq(call, cq);
  if (err != GRPC_CALL_OK) return err;

  ls->finished_tag = finished_tag;

  reqs[0].op = GRPC_IOREQ_RECV_STATUS;
  reqs[0].data.recv_status.details = NULL;
  reqs[0].data.recv_status.details_capacity = 0;
  reqs[0].data.recv_status.code = &ls->status;
  reqs[1].op = GRPC_IOREQ_RECV_CLOSE;
  err = start_ioreq(call, reqs, 2, finish_status, NULL);
  unlock(call);
  return err;
}

static void finish_send_initial_metadata(grpc_call *call, grpc_op_error status,
                                         void *tag) {}

grpc_call_error grpc_call_server_end_initial_metadata(grpc_call *call,
                                                      gpr_uint32 flags) {
  grpc_ioreq req;
  grpc_call_error err;
  legacy_state *ls;

  lock(call);
  ls = get_legacy_state(call);
  req.op = GRPC_IOREQ_SEND_INITIAL_METADATA;
  req.data.send_metadata.count = ls->md_out_count[ls->md_out_buffer];
  req.data.send_metadata.metadata = ls->md_out[ls->md_out_buffer];
  err = start_ioreq(call, &req, 1, finish_send_initial_metadata, NULL);
  unlock(call);

  return err;
}

void grpc_call_initial_metadata_complete(grpc_call_element *surface_element) {
  grpc_call *call = grpc_call_from_top_element(surface_element);
  lock(call);
  call->got_initial_metadata = 1;
  finish_ioreq_op(call, GRPC_IOREQ_RECV_INITIAL_METADATA, GRPC_OP_OK);
  unlock(call);
}

static void finish_read_event(void *p, grpc_op_error error) {
  if (p) grpc_byte_buffer_destroy(p);
}

static void finish_read(grpc_call *call, grpc_op_error error, void *tag) {
  legacy_state *ls;
  grpc_byte_buffer *msg;
  lock(call);
  ls = get_legacy_state(call);
  msg = ls->msg_in;
  grpc_cq_end_read(call->cq, tag, call, finish_read_event, msg, msg);
  unlock(call);
}

grpc_call_error grpc_call_start_read(grpc_call *call, void *tag) {
  legacy_state *ls;
  grpc_ioreq req;
  grpc_call_error err;

  grpc_cq_begin_op(call->cq, call, GRPC_READ);

  lock(call);
  ls = get_legacy_state(call);
  req.op = GRPC_IOREQ_RECV_MESSAGE;
  req.data.recv_message = &ls->msg_in;
  err = start_ioreq(call, &req, 1, finish_read, tag);
  unlock(call);
  return err;
}

static void finish_write(grpc_call *call, grpc_op_error status, void *tag) {
  lock(call);
  grpc_byte_buffer_destroy(get_legacy_state(call)->msg_out);
  unlock(call);
  grpc_cq_end_write_accepted(call->cq, tag, call, do_nothing, NULL, status);
}

grpc_call_error grpc_call_start_write(grpc_call *call,
                                      grpc_byte_buffer *byte_buffer, void *tag,
                                      gpr_uint32 flags) {
  grpc_ioreq req;
  legacy_state *ls;
  grpc_call_error err;

  grpc_cq_begin_op(call->cq, call, GRPC_WRITE_ACCEPTED);

  lock(call);
  ls = get_legacy_state(call);
  ls->msg_out = grpc_byte_buffer_copy(byte_buffer);
  req.op = GRPC_IOREQ_SEND_MESSAGE;
  req.data.send_message = ls->msg_out;
  err = start_ioreq(call, &req, 1, finish_write, tag);
  unlock(call);

  return err;
}

static void finish_finish(grpc_call *call, grpc_op_error status, void *tag) {
  grpc_cq_end_finish_accepted(call->cq, tag, call, do_nothing, NULL, status);
}

grpc_call_error grpc_call_writes_done(grpc_call *call, void *tag) {
  grpc_ioreq req;
  grpc_call_error err;
  grpc_cq_begin_op(call->cq, call, GRPC_FINISH_ACCEPTED);

  lock(call);
  req.op = GRPC_IOREQ_SEND_CLOSE;
  err = start_ioreq(call, &req, 1, finish_finish, tag);
  unlock(call);

  return err;
}

grpc_call_error grpc_call_start_write_status(grpc_call *call,
                                             grpc_status_code status,
                                             const char *details, void *tag) {
  grpc_ioreq reqs[3];
  grpc_call_error err;
  legacy_state *ls;
  grpc_cq_begin_op(call->cq, call, GRPC_FINISH_ACCEPTED);

  lock(call);
  ls = get_legacy_state(call);
  reqs[0].op = GRPC_IOREQ_SEND_TRAILING_METADATA;
  reqs[0].data.send_metadata.count = ls->md_out_count[ls->md_out_buffer];
  reqs[0].data.send_metadata.metadata = ls->md_out[ls->md_out_buffer];
  reqs[1].op = GRPC_IOREQ_SEND_STATUS;
  reqs[1].data.send_status.code = status;
  /* MEMLEAK */
  reqs[1].data.send_status.details = gpr_strdup(details);
  reqs[2].op = GRPC_IOREQ_SEND_CLOSE;
  err = start_ioreq(call, reqs, 3, finish_finish, tag);
  unlock(call);

  return err;
}<|MERGE_RESOLUTION|>--- conflicted
+++ resolved
@@ -289,18 +289,11 @@
     enact_send_action(call, sa);
   }
 
-<<<<<<< HEAD
   for (i = 0; i < num_completed_requests; i++) {
     completed_requests[i].on_complete(call, completed_requests[i].status,
                                       completed_requests[i].user_data);
   }
 }
-=======
-grpc_call_error grpc_call_add_metadata_old(grpc_call *call,
-                                           grpc_metadata *metadata,
-                                           gpr_uint32 flags) {
-  grpc_mdelem *mdelem;
->>>>>>> 9b5da208
 
 static void get_final_status(grpc_call *call, grpc_recv_status_args args) {
   int i;
@@ -514,7 +507,6 @@
   }
 }
 
-<<<<<<< HEAD
 static grpc_call_error start_ioreq_error(grpc_call *call,
                                          gpr_uint32 mutated_ops,
                                          grpc_call_error ret) {
@@ -523,18 +515,6 @@
     if (mutated_ops & (1 << i)) {
       call->requests[i].set = REQSET_EMPTY;
     }
-=======
-grpc_call_error grpc_call_invoke_old(grpc_call *call, grpc_completion_queue *cq,
-                                     void *metadata_read_tag,
-                                     void *finished_tag, gpr_uint32 flags) {
-  grpc_call_element *elem;
-  grpc_call_op op;
-
-  /* validate preconditions */
-  if (!call->is_client) {
-    gpr_log(GPR_ERROR, "can only call %s on clients", __FUNCTION__);
-    return GRPC_CALL_ERROR_NOT_ON_SERVER;
->>>>>>> 9b5da208
   }
   return ret;
 }
@@ -661,26 +641,10 @@
   return GRPC_CALL_OK;
 }
 
-<<<<<<< HEAD
 static void call_start_ioreq_done(grpc_call *call, grpc_op_error status,
                                   void *user_data) {
   grpc_cq_end_ioreq(call->cq, user_data, call, do_nothing, NULL, status);
 }
-=======
-grpc_call_error grpc_call_server_accept_old(grpc_call *call,
-                                            grpc_completion_queue *cq,
-                                            void *finished_tag) {
-  /* validate preconditions */
-  if (call->is_client) {
-    gpr_log(GPR_ERROR, "can only call %s on servers", __FUNCTION__);
-    return GRPC_CALL_ERROR_NOT_ON_CLIENT;
-  }
-
-  if (call->state >= CALL_BOUNDCQ) {
-    gpr_log(GPR_ERROR, "call is already accepted");
-    return GRPC_CALL_ERROR_ALREADY_ACCEPTED;
-  }
->>>>>>> 9b5da208
 
 grpc_call_error grpc_call_start_ioreq(grpc_call *call, const grpc_ioreq *reqs,
                                       size_t nreqs, void *tag) {
@@ -714,12 +678,7 @@
   grpc_call_internal_unref(c, 1);
 }
 
-<<<<<<< HEAD
 grpc_call_error grpc_call_cancel(grpc_call *c) {
-=======
-grpc_call_error grpc_call_server_end_initial_metadata_old(grpc_call *call,
-                                                          gpr_uint32 flags) {
->>>>>>> 9b5da208
   grpc_call_element *elem;
   grpc_call_op op;
 
@@ -755,33 +714,9 @@
   elem->filter->call_op(elem, NULL, op);
 }
 
-<<<<<<< HEAD
 grpc_call *grpc_call_from_top_element(grpc_call_element *elem) {
   return CALL_FROM_TOP_ELEM(elem);
 }
-=======
-grpc_call_error grpc_call_start_read_old(grpc_call *call, void *tag) {
-  gpr_uint8 request_more = 0;
-
-  switch (call->state) {
-    case CALL_CREATED:
-      return GRPC_CALL_ERROR_NOT_INVOKED;
-    case CALL_BOUNDCQ:
-    case CALL_STARTED:
-      break;
-    case CALL_FINISHED:
-      return GRPC_CALL_ERROR_ALREADY_FINISHED;
-  }
-
-  gpr_mu_lock(&call->read_mu);
-
-  if (call->have_read) {
-    gpr_mu_unlock(&call->read_mu);
-    return GRPC_CALL_ERROR_TOO_MANY_OPERATIONS;
-  }
-
-  grpc_cq_begin_op(call->cq, call, GRPC_READ);
->>>>>>> 9b5da208
 
 static void call_alarm(void *arg, int success) {
   grpc_call *call = arg;
@@ -815,7 +750,6 @@
   finish_ioreq_op(call, GRPC_IOREQ_RECV_STATUS, GRPC_OP_OK);
 }
 
-<<<<<<< HEAD
 void grpc_call_read_closed(grpc_call_element *elem) {
   grpc_call *call = CALL_FROM_TOP_ELEM(elem);
   lock(call);
@@ -823,13 +757,6 @@
   mark_read_closed(call);
   unlock(call);
 }
-=======
-grpc_call_error grpc_call_start_write_old(grpc_call *call,
-                                          grpc_byte_buffer *byte_buffer,
-                                          void *tag, gpr_uint32 flags) {
-  grpc_call_element *elem;
-  grpc_call_op op;
->>>>>>> 9b5da208
 
 void grpc_call_stream_closed(grpc_call_element *elem) {
   grpc_call *call = CALL_FROM_TOP_ELEM(elem);
@@ -931,15 +858,9 @@
   unlock(call);
 }
 
-<<<<<<< HEAD
 grpc_call_stack *grpc_call_get_call_stack(grpc_call *call) {
   return CALL_STACK_FROM_CALL(call);
 }
-=======
-grpc_call_error grpc_call_writes_done_old(grpc_call *call, void *tag) {
-  grpc_call_element *elem;
-  grpc_call_op op;
->>>>>>> 9b5da208
 
 /*
  * LEGACY API IMPLEMENTATION
@@ -989,8 +910,9 @@
   gpr_free(ls);
 }
 
-grpc_call_error grpc_call_add_metadata(grpc_call *call, grpc_metadata *metadata,
-                                       gpr_uint32 flags) {
+grpc_call_error grpc_call_add_metadata_old(grpc_call *call,
+                                           grpc_metadata *metadata,
+                                           gpr_uint32 flags) {
   legacy_state *ls;
   grpc_metadata *mdout;
 
@@ -1017,18 +939,9 @@
   return GRPC_CALL_OK;
 }
 
-<<<<<<< HEAD
 static void finish_status(grpc_call *call, grpc_op_error status,
                           void *ignored) {
   legacy_state *ls;
-=======
-grpc_call_error grpc_call_start_write_status_old(grpc_call *call,
-                                                 grpc_status_code status,
-                                                 const char *details,
-                                                 void *tag) {
-  grpc_call_element *elem;
-  grpc_call_op op;
->>>>>>> 9b5da208
 
   lock(call);
   ls = get_legacy_state(call);
@@ -1059,9 +972,9 @@
 static void finish_send_metadata(grpc_call *call, grpc_op_error status,
                                  void *tag) {}
 
-grpc_call_error grpc_call_invoke(grpc_call *call, grpc_completion_queue *cq,
-                                 void *metadata_read_tag, void *finished_tag,
-                                 gpr_uint32 flags) {
+grpc_call_error grpc_call_invoke_old(grpc_call *call, grpc_completion_queue *cq,
+                                     void *metadata_read_tag,
+                                     void *finished_tag, gpr_uint32 flags) {
   grpc_ioreq reqs[3];
   legacy_state *ls;
   grpc_call_error err;
@@ -1103,9 +1016,9 @@
   return err;
 }
 
-grpc_call_error grpc_call_server_accept(grpc_call *call,
-                                        grpc_completion_queue *cq,
-                                        void *finished_tag) {
+grpc_call_error grpc_call_server_accept_old(grpc_call *call,
+                                            grpc_completion_queue *cq,
+                                            void *finished_tag) {
   grpc_ioreq reqs[2];
   grpc_call_error err;
   legacy_state *ls;
@@ -1135,8 +1048,8 @@
 static void finish_send_initial_metadata(grpc_call *call, grpc_op_error status,
                                          void *tag) {}
 
-grpc_call_error grpc_call_server_end_initial_metadata(grpc_call *call,
-                                                      gpr_uint32 flags) {
+grpc_call_error grpc_call_server_end_initial_metadata_old(grpc_call *call,
+                                                          gpr_uint32 flags) {
   grpc_ioreq req;
   grpc_call_error err;
   legacy_state *ls;
@@ -1174,7 +1087,7 @@
   unlock(call);
 }
 
-grpc_call_error grpc_call_start_read(grpc_call *call, void *tag) {
+grpc_call_error grpc_call_start_read_old(grpc_call *call, void *tag) {
   legacy_state *ls;
   grpc_ioreq req;
   grpc_call_error err;
@@ -1197,9 +1110,9 @@
   grpc_cq_end_write_accepted(call->cq, tag, call, do_nothing, NULL, status);
 }
 
-grpc_call_error grpc_call_start_write(grpc_call *call,
-                                      grpc_byte_buffer *byte_buffer, void *tag,
-                                      gpr_uint32 flags) {
+grpc_call_error grpc_call_start_write_old(grpc_call *call,
+                                          grpc_byte_buffer *byte_buffer,
+                                          void *tag, gpr_uint32 flags) {
   grpc_ioreq req;
   legacy_state *ls;
   grpc_call_error err;
@@ -1221,7 +1134,7 @@
   grpc_cq_end_finish_accepted(call->cq, tag, call, do_nothing, NULL, status);
 }
 
-grpc_call_error grpc_call_writes_done(grpc_call *call, void *tag) {
+grpc_call_error grpc_call_writes_done_old(grpc_call *call, void *tag) {
   grpc_ioreq req;
   grpc_call_error err;
   grpc_cq_begin_op(call->cq, call, GRPC_FINISH_ACCEPTED);
@@ -1234,9 +1147,10 @@
   return err;
 }
 
-grpc_call_error grpc_call_start_write_status(grpc_call *call,
-                                             grpc_status_code status,
-                                             const char *details, void *tag) {
+grpc_call_error grpc_call_start_write_status_old(grpc_call *call,
+                                                 grpc_status_code status,
+                                                 const char *details,
+                                                 void *tag) {
   grpc_ioreq reqs[3];
   grpc_call_error err;
   legacy_state *ls;
