/*
 *
 * Copyright 2015-2016, Google Inc.
 * All rights reserved.
 *
 * Redistribution and use in source and binary forms, with or without
 * modification, are permitted provided that the following conditions are
 * met:
 *
 *     * Redistributions of source code must retain the above copyright
 * notice, this list of conditions and the following disclaimer.
 *     * Redistributions in binary form must reproduce the above
 * copyright notice, this list of conditions and the following disclaimer
 * in the documentation and/or other materials provided with the
 * distribution.
 *     * Neither the name of Google Inc. nor the names of its
 * contributors may be used to endorse or promote products derived from
 * this software without specific prior written permission.
 *
 * THIS SOFTWARE IS PROVIDED BY THE COPYRIGHT HOLDERS AND CONTRIBUTORS
 * "AS IS" AND ANY EXPRESS OR IMPLIED WARRANTIES, INCLUDING, BUT NOT
 * LIMITED TO, THE IMPLIED WARRANTIES OF MERCHANTABILITY AND FITNESS FOR
 * A PARTICULAR PURPOSE ARE DISCLAIMED. IN NO EVENT SHALL THE COPYRIGHT
 * OWNER OR CONTRIBUTORS BE LIABLE FOR ANY DIRECT, INDIRECT, INCIDENTAL,
 * SPECIAL, EXEMPLARY, OR CONSEQUENTIAL DAMAGES (INCLUDING, BUT NOT
 * LIMITED TO, PROCUREMENT OF SUBSTITUTE GOODS OR SERVICES; LOSS OF USE,
 * DATA, OR PROFITS; OR BUSINESS INTERRUPTION) HOWEVER CAUSED AND ON ANY
 * THEORY OF LIABILITY, WHETHER IN CONTRACT, STRICT LIABILITY, OR TORT
 * (INCLUDING NEGLIGENCE OR OTHERWISE) ARISING IN ANY WAY OUT OF THE USE
 * OF THIS SOFTWARE, EVEN IF ADVISED OF THE POSSIBILITY OF SUCH DAMAGE.
 *
 */
#include <assert.h>
#include <limits.h>
#include <stdio.h>
#include <stdlib.h>
#include <string.h>

#include <grpc/compression.h>
#include <grpc/grpc.h>
#include <grpc/support/alloc.h>
#include <grpc/support/log.h>
#include <grpc/support/string_util.h>
#include <grpc/support/useful.h>

#include "src/core/channel/channel_stack.h"
#include "src/core/compression/algorithm_metadata.h"
#include "src/core/iomgr/timer.h"
#include "src/core/profiling/timers.h"
#include "src/core/support/string.h"
#include "src/core/surface/api_trace.h"
#include "src/core/surface/call.h"
#include "src/core/surface/channel.h"
#include "src/core/surface/completion_queue.h"
#include "src/core/transport/static_metadata.h"

/** The maximum number of concurrent batches possible.
    Based upon the maximum number of individually queueable ops in the batch
   api:
      - initial metadata send
      - message send
      - status/close send (depending on client/server)
      - initial metadata recv
      - message recv
      - status/close recv (depending on client/server) */
#define MAX_CONCURRENT_BATCHES 6

typedef struct {
  grpc_ioreq_completion_func on_complete;
  void *user_data;
  int success;
} completed_request;

#define MAX_SEND_EXTRA_METADATA_COUNT 3

/* Status data for a request can come from several sources; this
   enumerates them all, and acts as a priority sorting for which
   status to return to the application - earlier entries override
   later ones */
typedef enum {
  /* Status came from the application layer overriding whatever
     the wire says */
  STATUS_FROM_API_OVERRIDE = 0,
  /* Status was created by some internal channel stack operation */
  STATUS_FROM_CORE,
  /* Status came from 'the wire' - or somewhere below the surface
     layer */
  STATUS_FROM_WIRE,
  /* Status came from the server sending status */
  STATUS_FROM_SERVER_STATUS,
  STATUS_SOURCE_COUNT
} status_source;

typedef struct {
  uint8_t is_set;
  grpc_status_code code;
  grpc_mdstr *details;
} received_status;

/* How far through the GRPC stream have we read? */
typedef enum {
  /* We are still waiting for initial metadata to complete */
  READ_STATE_INITIAL = 0,
  /* We have gotten initial metadata, and are reading either
     messages or trailing metadata */
  READ_STATE_GOT_INITIAL_METADATA,
  /* The stream is closed for reading */
  READ_STATE_READ_CLOSED,
  /* The stream is closed for reading & writing */
  READ_STATE_STREAM_CLOSED
} read_state;

typedef enum {
  WRITE_STATE_INITIAL = 0,
  WRITE_STATE_STARTED,
  WRITE_STATE_WRITE_CLOSED
} write_state;

typedef struct batch_control {
  grpc_call *call;
  grpc_cq_completion cq_completion;
  grpc_closure finish_batch;
  void *notify_tag;
  gpr_refcount steps_to_complete;

  uint8_t send_initial_metadata;
  uint8_t send_message;
  uint8_t send_final_op;
  uint8_t recv_initial_metadata;
  uint8_t recv_message;
  uint8_t recv_final_op;
  uint8_t is_notify_tag_closure;
  uint8_t success;
} batch_control;

struct grpc_call {
  grpc_completion_queue *cq;
  grpc_channel *channel;
  grpc_call *parent;
  grpc_call *first_child;
  /* TODO(ctiller): share with cq if possible? */
  gpr_mu mu;

  /* client or server call */
  uint8_t is_client;
  /* is the alarm set */
  uint8_t have_alarm;
  /** has grpc_call_destroy been called */
  uint8_t destroy_called;
  /** flag indicating that cancellation is inherited */
  uint8_t cancellation_is_inherited;
  /** bitmask of live batches */
  uint8_t used_batches;
  /** which ops are in-flight */
  uint8_t sent_initial_metadata;
  uint8_t sending_message;
  uint8_t sent_final_op;
  uint8_t received_initial_metadata;
  uint8_t receiving_message;
  uint8_t received_final_op;

  batch_control active_batches[MAX_CONCURRENT_BATCHES];

  /* first idx: is_receiving, second idx: is_trailing */
  grpc_metadata_batch metadata_batch[2][2];

  /* Buffered read metadata waiting to be returned to the application.
     Element 0 is initial metadata, element 1 is trailing metadata. */
  grpc_metadata_array *buffered_metadata[2];

  /* Received call statuses from various sources */
  received_status status[STATUS_SOURCE_COUNT];

  /* Compression algorithm for the call */
  grpc_compression_algorithm compression_algorithm;
  /* Supported encodings (compression algorithms), a bitset */
  uint32_t encodings_accepted_by_peer;

  /* Contexts for various subsystems (security, tracing, ...). */
  grpc_call_context_element context[GRPC_CONTEXT_COUNT];

  /* Deadline alarm - if have_alarm is non-zero */
  grpc_timer alarm;

  /* for the client, extra metadata is initial metadata; for the
     server, it's trailing metadata */
  grpc_linked_mdelem send_extra_metadata[MAX_SEND_EXTRA_METADATA_COUNT];
  int send_extra_metadata_count;
  gpr_timespec send_deadline;

  /** siblings: children of the same parent form a list, and this list is
     protected under
      parent->mu */
  grpc_call *sibling_next;
  grpc_call *sibling_prev;

  grpc_slice_buffer_stream sending_stream;
  grpc_byte_stream *receiving_stream;
  grpc_byte_buffer **receiving_buffer;
  gpr_slice receiving_slice;
  grpc_closure receiving_slice_ready;
  grpc_closure receiving_stream_ready;
  uint32_t test_only_last_message_flags;

  union {
    struct {
      grpc_status_code *status;
      char **status_details;
      size_t *status_details_capacity;
    } client;
    struct {
      int *cancelled;
    } server;
  } final_op;
};

#define CALL_STACK_FROM_CALL(call) ((grpc_call_stack *)((call) + 1))
#define CALL_FROM_CALL_STACK(call_stack) (((grpc_call *)(call_stack)) - 1)
#define CALL_ELEM_FROM_CALL(call, idx) \
  grpc_call_stack_element(CALL_STACK_FROM_CALL(call), idx)
#define CALL_FROM_TOP_ELEM(top_elem) \
  CALL_FROM_CALL_STACK(grpc_call_stack_from_top_element(top_elem))

static void set_deadline_alarm(grpc_exec_ctx *exec_ctx, grpc_call *call,
                               gpr_timespec deadline);
static void execute_op(grpc_exec_ctx *exec_ctx, grpc_call *call,
                       grpc_transport_stream_op *op);
static grpc_call_error cancel_with_status(grpc_exec_ctx *exec_ctx, grpc_call *c,
                                          grpc_status_code status,
                                          const char *description);
static void destroy_call(grpc_exec_ctx *exec_ctx, void *call_stack,
                         int success);
static void receiving_slice_ready(grpc_exec_ctx *exec_ctx, void *bctlp,
                                  int success);

grpc_call *grpc_call_create(grpc_channel *channel, grpc_call *parent_call,
                            uint32_t propagation_mask,
                            grpc_completion_queue *cq,
                            const void *server_transport_data,
                            grpc_mdelem **add_initial_metadata,
                            size_t add_initial_metadata_count,
                            gpr_timespec send_deadline) {
  size_t i, j;
  grpc_channel_stack *channel_stack = grpc_channel_get_channel_stack(channel);
  grpc_exec_ctx exec_ctx = GRPC_EXEC_CTX_INIT;
  grpc_call *call;
  GPR_TIMER_BEGIN("grpc_call_create", 0);
  call = gpr_malloc(sizeof(grpc_call) + channel_stack->call_stack_size);
  memset(call, 0, sizeof(grpc_call));
  gpr_mu_init(&call->mu);
  call->channel = channel;
  call->cq = cq;
  call->parent = parent_call;
  call->is_client = server_transport_data == NULL;
  if (call->is_client) {
    GPR_ASSERT(add_initial_metadata_count < MAX_SEND_EXTRA_METADATA_COUNT);
    for (i = 0; i < add_initial_metadata_count; i++) {
      call->send_extra_metadata[i].md = add_initial_metadata[i];
    }
    call->send_extra_metadata_count = (int)add_initial_metadata_count;
  } else {
    GPR_ASSERT(add_initial_metadata_count == 0);
    call->send_extra_metadata_count = 0;
  }
  for (i = 0; i < 2; i++) {
    for (j = 0; j < 2; j++) {
      call->metadata_batch[i][j].deadline = gpr_inf_future(GPR_CLOCK_MONOTONIC);
    }
  }
  call->send_deadline = send_deadline;
  GRPC_CHANNEL_INTERNAL_REF(channel, "call");
  /* initial refcount dropped by grpc_call_destroy */
  grpc_call_stack_init(&exec_ctx, channel_stack, 1, destroy_call, call,
                       call->context, server_transport_data,
                       CALL_STACK_FROM_CALL(call));
  if (cq != NULL) {
    GRPC_CQ_INTERNAL_REF(cq, "bind");
    grpc_call_stack_set_pollset(&exec_ctx, CALL_STACK_FROM_CALL(call),
                                grpc_cq_pollset(cq));
  }
  if (parent_call != NULL) {
    GRPC_CALL_INTERNAL_REF(parent_call, "child");
    GPR_ASSERT(call->is_client);
    GPR_ASSERT(!parent_call->is_client);

    gpr_mu_lock(&parent_call->mu);

    if (propagation_mask & GRPC_PROPAGATE_DEADLINE) {
      send_deadline = gpr_time_min(
          gpr_convert_clock_type(send_deadline,
                                 parent_call->send_deadline.clock_type),
          parent_call->send_deadline);
    }
    /* for now GRPC_PROPAGATE_TRACING_CONTEXT *MUST* be passed with
     * GRPC_PROPAGATE_STATS_CONTEXT */
    /* TODO(ctiller): This should change to use the appropriate census start_op
     * call. */
    if (propagation_mask & GRPC_PROPAGATE_CENSUS_TRACING_CONTEXT) {
      GPR_ASSERT(propagation_mask & GRPC_PROPAGATE_CENSUS_STATS_CONTEXT);
      grpc_call_context_set(call, GRPC_CONTEXT_TRACING,
                            parent_call->context[GRPC_CONTEXT_TRACING].value,
                            NULL);
    } else {
      GPR_ASSERT(propagation_mask & GRPC_PROPAGATE_CENSUS_STATS_CONTEXT);
    }
    if (propagation_mask & GRPC_PROPAGATE_CANCELLATION) {
      call->cancellation_is_inherited = 1;
    }

    if (parent_call->first_child == NULL) {
      parent_call->first_child = call;
      call->sibling_next = call->sibling_prev = call;
    } else {
      call->sibling_next = parent_call->first_child;
      call->sibling_prev = parent_call->first_child->sibling_prev;
      call->sibling_next->sibling_prev = call->sibling_prev->sibling_next =
          call;
    }

    gpr_mu_unlock(&parent_call->mu);
  }
  if (gpr_time_cmp(send_deadline, gpr_inf_future(send_deadline.clock_type)) !=
      0) {
    set_deadline_alarm(&exec_ctx, call, send_deadline);
  }
  grpc_exec_ctx_finish(&exec_ctx);
  GPR_TIMER_END("grpc_call_create", 0);
  return call;
}

void grpc_call_set_completion_queue(grpc_exec_ctx *exec_ctx, grpc_call *call,
                                    grpc_completion_queue *cq) {
  GPR_ASSERT(cq);
  call->cq = cq;
  GRPC_CQ_INTERNAL_REF(cq, "bind");
  grpc_call_stack_set_pollset(exec_ctx, CALL_STACK_FROM_CALL(call),
                              grpc_cq_pollset(cq));
}

#ifdef GRPC_STREAM_REFCOUNT_DEBUG
#define REF_REASON reason
#define REF_ARG , const char *reason
#else
#define REF_REASON ""
#define REF_ARG
#endif
void grpc_call_internal_ref(grpc_call *c REF_ARG) {
  GRPC_CALL_STACK_REF(CALL_STACK_FROM_CALL(c), REF_REASON);
}
void grpc_call_internal_unref(grpc_exec_ctx *exec_ctx, grpc_call *c REF_ARG) {
  GRPC_CALL_STACK_UNREF(exec_ctx, CALL_STACK_FROM_CALL(c), REF_REASON);
}

static void destroy_call(grpc_exec_ctx *exec_ctx, void *call, int success) {
  size_t i;
  int ii;
  grpc_call *c = call;
  GPR_TIMER_BEGIN("destroy_call", 0);
  for (i = 0; i < 2; i++) {
    grpc_metadata_batch_destroy(
        &c->metadata_batch[1 /* is_receiving */][i /* is_initial */]);
  }
  if (c->receiving_stream != NULL) {
    grpc_byte_stream_destroy(exec_ctx, c->receiving_stream);
  }
  grpc_call_stack_destroy(exec_ctx, CALL_STACK_FROM_CALL(c));
  GRPC_CHANNEL_INTERNAL_UNREF(exec_ctx, c->channel, "call");
  gpr_mu_destroy(&c->mu);
  for (i = 0; i < STATUS_SOURCE_COUNT; i++) {
    if (c->status[i].details) {
      GRPC_MDSTR_UNREF(c->status[i].details);
    }
  }
  for (ii = 0; ii < c->send_extra_metadata_count; ii++) {
    GRPC_MDELEM_UNREF(c->send_extra_metadata[ii].md);
  }
  for (i = 0; i < GRPC_CONTEXT_COUNT; i++) {
    if (c->context[i].destroy) {
      c->context[i].destroy(c->context[i].value);
    }
  }
  if (c->cq) {
    GRPC_CQ_INTERNAL_UNREF(c->cq, "bind");
  }
  gpr_free(c);
  GPR_TIMER_END("destroy_call", 0);
}

static void set_status_code(grpc_call *call, status_source source,
                            uint32_t status) {
  if (call->status[source].is_set) return;

  call->status[source].is_set = 1;
  call->status[source].code = (grpc_status_code)status;

  /* TODO(ctiller): what to do about the flush that was previously here */
}

static void set_compression_algorithm(grpc_call *call,
                                      grpc_compression_algorithm algo) {
  call->compression_algorithm = algo;
}

grpc_compression_algorithm grpc_call_test_only_get_compression_algorithm(
    grpc_call *call) {
  grpc_compression_algorithm algorithm;
  gpr_mu_lock(&call->mu);
  algorithm = call->compression_algorithm;
  gpr_mu_unlock(&call->mu);
  return algorithm;
}

uint32_t grpc_call_test_only_get_message_flags(grpc_call *call) {
  uint32_t flags;
  gpr_mu_lock(&call->mu);
  flags = call->test_only_last_message_flags;
  gpr_mu_unlock(&call->mu);
  return flags;
}

static void destroy_encodings_accepted_by_peer(void *p) { return; }

static void set_encodings_accepted_by_peer(grpc_call *call, grpc_mdelem *mdel) {
  size_t i;
  grpc_compression_algorithm algorithm;
  gpr_slice_buffer accept_encoding_parts;
  gpr_slice accept_encoding_slice;
  void *accepted_user_data;

  accepted_user_data =
      grpc_mdelem_get_user_data(mdel, destroy_encodings_accepted_by_peer);
  if (accepted_user_data != NULL) {
    call->encodings_accepted_by_peer =
        (uint32_t)(((uintptr_t)accepted_user_data) - 1);
    return;
  }

  accept_encoding_slice = mdel->value->slice;
  gpr_slice_buffer_init(&accept_encoding_parts);
  gpr_slice_split(accept_encoding_slice, ",", &accept_encoding_parts);

  /* No need to zero call->encodings_accepted_by_peer: grpc_call_create already
   * zeroes the whole grpc_call */
  /* Always support no compression */
  GPR_BITSET(&call->encodings_accepted_by_peer, GRPC_COMPRESS_NONE);
  for (i = 0; i < accept_encoding_parts.count; i++) {
    const gpr_slice *accept_encoding_entry_slice =
        &accept_encoding_parts.slices[i];
    if (grpc_compression_algorithm_parse(
            (const char *)GPR_SLICE_START_PTR(*accept_encoding_entry_slice),
            GPR_SLICE_LENGTH(*accept_encoding_entry_slice), &algorithm)) {
      GPR_BITSET(&call->encodings_accepted_by_peer, algorithm);
    } else {
      char *accept_encoding_entry_str =
          gpr_dump_slice(*accept_encoding_entry_slice, GPR_DUMP_ASCII);
      gpr_log(GPR_ERROR,
              "Invalid entry in accept encoding metadata: '%s'. Ignoring.",
              accept_encoding_entry_str);
      gpr_free(accept_encoding_entry_str);
    }
  }

  gpr_slice_buffer_destroy(&accept_encoding_parts);

  grpc_mdelem_set_user_data(
      mdel, destroy_encodings_accepted_by_peer,
      (void *)(((uintptr_t)call->encodings_accepted_by_peer) + 1));
}

uint32_t grpc_call_test_only_get_encodings_accepted_by_peer(grpc_call *call) {
  uint32_t encodings_accepted_by_peer;
  gpr_mu_lock(&call->mu);
  encodings_accepted_by_peer = call->encodings_accepted_by_peer;
  gpr_mu_unlock(&call->mu);
  return encodings_accepted_by_peer;
}

static void set_status_details(grpc_call *call, status_source source,
                               grpc_mdstr *status) {
  if (call->status[source].details != NULL) {
    GRPC_MDSTR_UNREF(call->status[source].details);
  }
  call->status[source].details = status;
}

static void get_final_status(grpc_call *call,
                             void (*set_value)(grpc_status_code code,
                                               void *user_data),
                             void *set_value_user_data) {
  int i;
  for (i = 0; i < STATUS_SOURCE_COUNT; i++) {
    if (call->status[i].is_set) {
      set_value(call->status[i].code, set_value_user_data);
      return;
    }
  }
  if (call->is_client) {
    set_value(GRPC_STATUS_UNKNOWN, set_value_user_data);
  } else {
    set_value(GRPC_STATUS_OK, set_value_user_data);
  }
}

static void get_final_details(grpc_call *call, char **out_details,
                              size_t *out_details_capacity) {
  int i;
  for (i = 0; i < STATUS_SOURCE_COUNT; i++) {
    if (call->status[i].is_set) {
      if (call->status[i].details) {
        gpr_slice details = call->status[i].details->slice;
        size_t len = GPR_SLICE_LENGTH(details);
        if (len + 1 > *out_details_capacity) {
          *out_details_capacity =
              GPR_MAX(len + 1, *out_details_capacity * 3 / 2);
          *out_details = gpr_realloc(*out_details, *out_details_capacity);
        }
        memcpy(*out_details, GPR_SLICE_START_PTR(details), len);
        (*out_details)[len] = 0;
      } else {
        goto no_details;
      }
      return;
    }
  }

no_details:
  if (0 == *out_details_capacity) {
    *out_details_capacity = 8;
    *out_details = gpr_malloc(*out_details_capacity);
  }
  **out_details = 0;
}

static grpc_linked_mdelem *linked_from_md(grpc_metadata *md) {
  return (grpc_linked_mdelem *)&md->internal_data;
}

static int prepare_application_metadata(grpc_call *call, int count,
                                        grpc_metadata *metadata,
                                        int is_trailing,
                                        int prepend_extra_metadata) {
  int i;
  grpc_metadata_batch *batch =
      &call->metadata_batch[0 /* is_receiving */][is_trailing];
  if (prepend_extra_metadata) {
    if (call->send_extra_metadata_count == 0) {
      prepend_extra_metadata = 0;
    } else {
      for (i = 0; i < call->send_extra_metadata_count; i++) {
        GRPC_MDELEM_REF(call->send_extra_metadata[i].md);
      }
      for (i = 1; i < call->send_extra_metadata_count; i++) {
        call->send_extra_metadata[i].prev = &call->send_extra_metadata[i - 1];
      }
      for (i = 0; i < call->send_extra_metadata_count - 1; i++) {
        call->send_extra_metadata[i].next = &call->send_extra_metadata[i + 1];
      }
    }
  }
  for (i = 0; i < count; i++) {
    grpc_metadata *md = &metadata[i];
    grpc_linked_mdelem *l = (grpc_linked_mdelem *)&md->internal_data;
    GPR_ASSERT(sizeof(grpc_linked_mdelem) == sizeof(md->internal_data));
    l->md = grpc_mdelem_from_string_and_buffer(
<<<<<<< HEAD
        md->key, (const gpr_uint8 *)md->value, md->value_length);
    if (!grpc_header_key_is_legal(grpc_mdstr_as_c_string(l->md->key),
                                  GRPC_MDSTR_LENGTH(l->md->key))) {
=======
        md->key, (const uint8_t *)md->value, md->value_length);
    if (!grpc_mdstr_is_legal_header(l->md->key)) {
>>>>>>> b47eab53
      gpr_log(GPR_ERROR, "attempt to send invalid metadata key: %s",
              grpc_mdstr_as_c_string(l->md->key));
      return 0;
    } else if (!grpc_is_binary_header(grpc_mdstr_as_c_string(l->md->key),
                                      GRPC_MDSTR_LENGTH(l->md->key)) &&
               !grpc_header_nonbin_value_is_legal(
                   grpc_mdstr_as_c_string(l->md->value),
                   GRPC_MDSTR_LENGTH(l->md->value))) {
      gpr_log(GPR_ERROR, "attempt to send invalid metadata value");
      return 0;
    }
  }
  for (i = 1; i < count; i++) {
    linked_from_md(&metadata[i])->prev = linked_from_md(&metadata[i - 1]);
  }
  for (i = 0; i < count - 1; i++) {
    linked_from_md(&metadata[i])->next = linked_from_md(&metadata[i + 1]);
  }
  switch (prepend_extra_metadata * 2 + (count != 0)) {
    case 0:
      /* no prepend, no metadata => nothing to do */
      batch->list.head = batch->list.tail = NULL;
      break;
    case 1:
      /* metadata, but no prepend */
      batch->list.head = linked_from_md(&metadata[0]);
      batch->list.tail = linked_from_md(&metadata[count - 1]);
      batch->list.head->prev = NULL;
      batch->list.tail->next = NULL;
      break;
    case 2:
      /* prepend, but no md */
      batch->list.head = &call->send_extra_metadata[0];
      batch->list.tail =
          &call->send_extra_metadata[call->send_extra_metadata_count - 1];
      batch->list.head->prev = NULL;
      batch->list.tail->next = NULL;
      break;
    case 3:
      /* prepend AND md */
      batch->list.head = &call->send_extra_metadata[0];
      call->send_extra_metadata[call->send_extra_metadata_count - 1].next =
          linked_from_md(&metadata[0]);
      linked_from_md(&metadata[0])->prev =
          &call->send_extra_metadata[call->send_extra_metadata_count - 1];
      batch->list.tail = linked_from_md(&metadata[count - 1]);
      batch->list.head->prev = NULL;
      batch->list.tail->next = NULL;
      break;
    default:
      GPR_UNREACHABLE_CODE(return 0);
  }

  return 1;
}

void grpc_call_destroy(grpc_call *c) {
  int cancel;
  grpc_call *parent = c->parent;
  grpc_exec_ctx exec_ctx = GRPC_EXEC_CTX_INIT;

  GPR_TIMER_BEGIN("grpc_call_destroy", 0);
  GRPC_API_TRACE("grpc_call_destroy(c=%p)", 1, (c));

  if (parent) {
    gpr_mu_lock(&parent->mu);
    if (c == parent->first_child) {
      parent->first_child = c->sibling_next;
      if (c == parent->first_child) {
        parent->first_child = NULL;
      }
      c->sibling_prev->sibling_next = c->sibling_next;
      c->sibling_next->sibling_prev = c->sibling_prev;
    }
    gpr_mu_unlock(&parent->mu);
    GRPC_CALL_INTERNAL_UNREF(&exec_ctx, parent, "child");
  }

  gpr_mu_lock(&c->mu);
  GPR_ASSERT(!c->destroy_called);
  c->destroy_called = 1;
  if (c->have_alarm) {
    grpc_timer_cancel(&exec_ctx, &c->alarm);
  }
  cancel = !c->received_final_op;
  gpr_mu_unlock(&c->mu);
  if (cancel) grpc_call_cancel(c, NULL);
  GRPC_CALL_INTERNAL_UNREF(&exec_ctx, c, "destroy");
  grpc_exec_ctx_finish(&exec_ctx);
  GPR_TIMER_END("grpc_call_destroy", 0);
}

grpc_call_error grpc_call_cancel(grpc_call *call, void *reserved) {
  GRPC_API_TRACE("grpc_call_cancel(call=%p, reserved=%p)", 2, (call, reserved));
  GPR_ASSERT(!reserved);
  return grpc_call_cancel_with_status(call, GRPC_STATUS_CANCELLED, "Cancelled",
                                      NULL);
}

grpc_call_error grpc_call_cancel_with_status(grpc_call *c,
                                             grpc_status_code status,
                                             const char *description,
                                             void *reserved) {
  grpc_call_error r;
  grpc_exec_ctx exec_ctx = GRPC_EXEC_CTX_INIT;
  GRPC_API_TRACE(
      "grpc_call_cancel_with_status("
      "c=%p, status=%d, description=%s, reserved=%p)",
      4, (c, (int)status, description, reserved));
  GPR_ASSERT(reserved == NULL);
  gpr_mu_lock(&c->mu);
  r = cancel_with_status(&exec_ctx, c, status, description);
  gpr_mu_unlock(&c->mu);
  grpc_exec_ctx_finish(&exec_ctx);
  return r;
}

typedef struct cancel_closure {
  grpc_closure closure;
  grpc_call *call;
  grpc_status_code status;
} cancel_closure;

static void done_cancel(grpc_exec_ctx *exec_ctx, void *ccp, int success) {
  cancel_closure *cc = ccp;
  GRPC_CALL_INTERNAL_UNREF(exec_ctx, cc->call, "cancel");
  gpr_free(cc);
}

static void send_cancel(grpc_exec_ctx *exec_ctx, void *ccp, int success) {
  grpc_transport_stream_op op;
  cancel_closure *cc = ccp;
  memset(&op, 0, sizeof(op));
  op.cancel_with_status = cc->status;
  /* reuse closure to catch completion */
  grpc_closure_init(&cc->closure, done_cancel, cc);
  op.on_complete = &cc->closure;
  execute_op(exec_ctx, cc->call, &op);
}

static grpc_call_error cancel_with_status(grpc_exec_ctx *exec_ctx, grpc_call *c,
                                          grpc_status_code status,
                                          const char *description) {
  grpc_mdstr *details =
      description ? grpc_mdstr_from_string(description) : NULL;
  cancel_closure *cc = gpr_malloc(sizeof(*cc));

  GPR_ASSERT(status != GRPC_STATUS_OK);

  set_status_code(c, STATUS_FROM_API_OVERRIDE, (uint32_t)status);
  set_status_details(c, STATUS_FROM_API_OVERRIDE, details);

  grpc_closure_init(&cc->closure, send_cancel, cc);
  cc->call = c;
  cc->status = status;
  GRPC_CALL_INTERNAL_REF(c, "cancel");
  grpc_exec_ctx_enqueue(exec_ctx, &cc->closure, 1);

  return GRPC_CALL_OK;
}

static void execute_op(grpc_exec_ctx *exec_ctx, grpc_call *call,
                       grpc_transport_stream_op *op) {
  grpc_call_element *elem;

  GPR_TIMER_BEGIN("execute_op", 0);
  elem = CALL_ELEM_FROM_CALL(call, 0);
  op->context = call->context;
  elem->filter->start_transport_stream_op(exec_ctx, elem, op);
  GPR_TIMER_END("execute_op", 0);
}

char *grpc_call_get_peer(grpc_call *call) {
  grpc_call_element *elem = CALL_ELEM_FROM_CALL(call, 0);
  grpc_exec_ctx exec_ctx = GRPC_EXEC_CTX_INIT;
  char *result;
  GRPC_API_TRACE("grpc_call_get_peer(%p)", 1, (call));
  result = elem->filter->get_peer(&exec_ctx, elem);
  if (result == NULL) {
    result = grpc_channel_get_target(call->channel);
  }
  if (result == NULL) {
    result = gpr_strdup("unknown");
  }
  grpc_exec_ctx_finish(&exec_ctx);
  return result;
}

grpc_call *grpc_call_from_top_element(grpc_call_element *elem) {
  return CALL_FROM_TOP_ELEM(elem);
}

static void call_alarm(grpc_exec_ctx *exec_ctx, void *arg, int success) {
  grpc_call *call = arg;
  gpr_mu_lock(&call->mu);
  call->have_alarm = 0;
  if (success) {
    cancel_with_status(exec_ctx, call, GRPC_STATUS_DEADLINE_EXCEEDED,
                       "Deadline Exceeded");
  }
  gpr_mu_unlock(&call->mu);
  GRPC_CALL_INTERNAL_UNREF(exec_ctx, call, "alarm");
}

static void set_deadline_alarm(grpc_exec_ctx *exec_ctx, grpc_call *call,
                               gpr_timespec deadline) {
  if (call->have_alarm) {
    gpr_log(GPR_ERROR, "Attempt to set deadline alarm twice");
    assert(0);
    return;
  }
  GRPC_CALL_INTERNAL_REF(call, "alarm");
  call->have_alarm = 1;
  call->send_deadline = gpr_convert_clock_type(deadline, GPR_CLOCK_MONOTONIC);
  grpc_timer_init(exec_ctx, &call->alarm, call->send_deadline, call_alarm, call,
                  gpr_now(GPR_CLOCK_MONOTONIC));
}

/* we offset status by a small amount when storing it into transport metadata
   as metadata cannot store a 0 value (which is used as OK for grpc_status_codes
   */
#define STATUS_OFFSET 1
static void destroy_status(void *ignored) {}

static uint32_t decode_status(grpc_mdelem *md) {
  uint32_t status;
  void *user_data;
  if (md == GRPC_MDELEM_GRPC_STATUS_0) return 0;
  if (md == GRPC_MDELEM_GRPC_STATUS_1) return 1;
  if (md == GRPC_MDELEM_GRPC_STATUS_2) return 2;
  user_data = grpc_mdelem_get_user_data(md, destroy_status);
  if (user_data != NULL) {
    status = ((uint32_t)(intptr_t)user_data) - STATUS_OFFSET;
  } else {
    if (!gpr_parse_bytes_to_uint32(grpc_mdstr_as_c_string(md->value),
                                   GPR_SLICE_LENGTH(md->value->slice),
                                   &status)) {
      status = GRPC_STATUS_UNKNOWN; /* could not parse status code */
    }
    grpc_mdelem_set_user_data(md, destroy_status,
                              (void *)(intptr_t)(status + STATUS_OFFSET));
  }
  return status;
}

static uint32_t decode_compression(grpc_mdelem *md) {
  grpc_compression_algorithm algorithm =
      grpc_compression_algorithm_from_mdstr(md->value);
  if (algorithm == GRPC_COMPRESS_ALGORITHMS_COUNT) {
    const char *md_c_str = grpc_mdstr_as_c_string(md->value);
    gpr_log(GPR_ERROR, "Invalid compression algorithm: '%s'", md_c_str);
  }
  return algorithm;
}

static grpc_mdelem *recv_common_filter(grpc_call *call, grpc_mdelem *elem) {
  if (elem->key == GRPC_MDSTR_GRPC_STATUS) {
    GPR_TIMER_BEGIN("status", 0);
    set_status_code(call, STATUS_FROM_WIRE, decode_status(elem));
    GPR_TIMER_END("status", 0);
    return NULL;
  } else if (elem->key == GRPC_MDSTR_GRPC_MESSAGE) {
    GPR_TIMER_BEGIN("status-details", 0);
    set_status_details(call, STATUS_FROM_WIRE, GRPC_MDSTR_REF(elem->value));
    GPR_TIMER_END("status-details", 0);
    return NULL;
  }
  return elem;
}

static grpc_mdelem *publish_app_metadata(grpc_call *call, grpc_mdelem *elem,
                                         int is_trailing) {
  grpc_metadata_array *dest;
  grpc_metadata *mdusr;
  GPR_TIMER_BEGIN("publish_app_metadata", 0);
  dest = call->buffered_metadata[is_trailing];
  if (dest->count == dest->capacity) {
    dest->capacity = GPR_MAX(dest->capacity + 8, dest->capacity * 2);
    dest->metadata =
        gpr_realloc(dest->metadata, sizeof(grpc_metadata) * dest->capacity);
  }
  mdusr = &dest->metadata[dest->count++];
  mdusr->key = grpc_mdstr_as_c_string(elem->key);
  mdusr->value = grpc_mdstr_as_c_string(elem->value);
  mdusr->value_length = GPR_SLICE_LENGTH(elem->value->slice);
  GPR_TIMER_END("publish_app_metadata", 0);
  return elem;
}

static grpc_mdelem *recv_initial_filter(void *callp, grpc_mdelem *elem) {
  grpc_call *call = callp;
  elem = recv_common_filter(call, elem);
  if (elem == NULL) {
    return NULL;
  } else if (elem->key == GRPC_MDSTR_GRPC_ENCODING) {
    GPR_TIMER_BEGIN("compression_algorithm", 0);
    set_compression_algorithm(call, decode_compression(elem));
    GPR_TIMER_END("compression_algorithm", 0);
    return NULL;
  } else if (elem->key == GRPC_MDSTR_GRPC_ACCEPT_ENCODING) {
    GPR_TIMER_BEGIN("encodings_accepted_by_peer", 0);
    set_encodings_accepted_by_peer(call, elem);
    GPR_TIMER_END("encodings_accepted_by_peer", 0);
    return NULL;
  } else {
    return publish_app_metadata(call, elem, 0);
  }
}

static grpc_mdelem *recv_trailing_filter(void *callp, grpc_mdelem *elem) {
  grpc_call *call = callp;
  elem = recv_common_filter(call, elem);
  if (elem == NULL) {
    return NULL;
  } else {
    return publish_app_metadata(call, elem, 1);
  }
}

grpc_call_stack *grpc_call_get_call_stack(grpc_call *call) {
  return CALL_STACK_FROM_CALL(call);
}

/*
 * BATCH API IMPLEMENTATION
 */

static void set_status_value_directly(grpc_status_code status, void *dest) {
  *(grpc_status_code *)dest = status;
}

static void set_cancelled_value(grpc_status_code status, void *dest) {
  *(int *)dest = (status != GRPC_STATUS_OK);
}

static int are_write_flags_valid(uint32_t flags) {
  /* check that only bits in GRPC_WRITE_(INTERNAL?)_USED_MASK are set */
  const uint32_t allowed_write_positions =
      (GRPC_WRITE_USED_MASK | GRPC_WRITE_INTERNAL_USED_MASK);
  const uint32_t invalid_positions = ~allowed_write_positions;
  return !(flags & invalid_positions);
}

static batch_control *allocate_batch_control(grpc_call *call) {
  size_t i;
  for (i = 0; i < MAX_CONCURRENT_BATCHES; i++) {
    if ((call->used_batches & (1 << i)) == 0) {
      call->used_batches = (uint8_t)(call->used_batches | (uint8_t)(1 << i));
      return &call->active_batches[i];
    }
  }
  return NULL;
}

static void finish_batch_completion(grpc_exec_ctx *exec_ctx, void *user_data,
                                    grpc_cq_completion *storage) {
  batch_control *bctl = user_data;
  grpc_call *call = bctl->call;
  gpr_mu_lock(&call->mu);
  call->used_batches = (uint8_t)(
      call->used_batches & ~(uint8_t)(1 << (bctl - call->active_batches)));
  gpr_mu_unlock(&call->mu);
  GRPC_CALL_INTERNAL_UNREF(exec_ctx, call, "completion");
}

static void post_batch_completion(grpc_exec_ctx *exec_ctx,
                                  batch_control *bctl) {
  grpc_call *call = bctl->call;
  if (bctl->is_notify_tag_closure) {
    grpc_exec_ctx_enqueue(exec_ctx, bctl->notify_tag, bctl->success);
    gpr_mu_lock(&call->mu);
    bctl->call->used_batches =
        (uint8_t)(bctl->call->used_batches &
                  ~(uint8_t)(1 << (bctl - bctl->call->active_batches)));
    gpr_mu_unlock(&call->mu);
    GRPC_CALL_INTERNAL_UNREF(exec_ctx, call, "completion");
  } else {
    grpc_cq_end_op(exec_ctx, bctl->call->cq, bctl->notify_tag, bctl->success,
                   finish_batch_completion, bctl, &bctl->cq_completion);
  }
}

static void continue_receiving_slices(grpc_exec_ctx *exec_ctx,
                                      batch_control *bctl) {
  grpc_call *call = bctl->call;
  for (;;) {
    size_t remaining = call->receiving_stream->length -
                       (*call->receiving_buffer)->data.raw.slice_buffer.length;
    if (remaining == 0) {
      call->receiving_message = 0;
      grpc_byte_stream_destroy(exec_ctx, call->receiving_stream);
      call->receiving_stream = NULL;
      if (gpr_unref(&bctl->steps_to_complete)) {
        post_batch_completion(exec_ctx, bctl);
      }
      return;
    }
    if (grpc_byte_stream_next(exec_ctx, call->receiving_stream,
                              &call->receiving_slice, remaining,
                              &call->receiving_slice_ready)) {
      gpr_slice_buffer_add(&(*call->receiving_buffer)->data.raw.slice_buffer,
                           call->receiving_slice);
    } else {
      return;
    }
  }
}

static void receiving_slice_ready(grpc_exec_ctx *exec_ctx, void *bctlp,
                                  int success) {
  batch_control *bctl = bctlp;
  grpc_call *call = bctl->call;

  if (success) {
    gpr_slice_buffer_add(&(*call->receiving_buffer)->data.raw.slice_buffer,
                         call->receiving_slice);
    continue_receiving_slices(exec_ctx, bctl);
  } else {
    grpc_byte_stream_destroy(exec_ctx, call->receiving_stream);
    call->receiving_stream = NULL;
    grpc_byte_buffer_destroy(*call->receiving_buffer);
    *call->receiving_buffer = NULL;
    if (gpr_unref(&bctl->steps_to_complete)) {
      post_batch_completion(exec_ctx, bctl);
    }
  }
}

static void finish_batch(grpc_exec_ctx *exec_ctx, void *bctlp, int success) {
  batch_control *bctl = bctlp;
  grpc_call *call = bctl->call;
  grpc_call *child_call;
  grpc_call *next_child_call;

  gpr_mu_lock(&call->mu);
  if (bctl->send_initial_metadata) {
    grpc_metadata_batch_destroy(
        &call->metadata_batch[0 /* is_receiving */][0 /* is_trailing */]);
  }
  if (bctl->send_message) {
    call->sending_message = 0;
  }
  if (bctl->send_final_op) {
    grpc_metadata_batch_destroy(
        &call->metadata_batch[0 /* is_receiving */][1 /* is_trailing */]);
  }
  if (bctl->recv_initial_metadata) {
    grpc_metadata_batch *md =
        &call->metadata_batch[1 /* is_receiving */][0 /* is_trailing */];
    grpc_metadata_batch_filter(md, recv_initial_filter, call);

    if (gpr_time_cmp(md->deadline, gpr_inf_future(md->deadline.clock_type)) !=
            0 &&
        !call->is_client) {
      GPR_TIMER_BEGIN("set_deadline_alarm", 0);
      set_deadline_alarm(exec_ctx, call, md->deadline);
      GPR_TIMER_END("set_deadline_alarm", 0);
    }
  }
  if (bctl->recv_final_op) {
    grpc_metadata_batch *md =
        &call->metadata_batch[1 /* is_receiving */][1 /* is_trailing */];
    grpc_metadata_batch_filter(md, recv_trailing_filter, call);

    if (call->have_alarm) {
      grpc_timer_cancel(exec_ctx, &call->alarm);
    }
    /* propagate cancellation to any interested children */
    child_call = call->first_child;
    if (child_call != NULL) {
      do {
        next_child_call = child_call->sibling_next;
        if (child_call->cancellation_is_inherited) {
          GRPC_CALL_INTERNAL_REF(child_call, "propagate_cancel");
          grpc_call_cancel(child_call, NULL);
          GRPC_CALL_INTERNAL_UNREF(exec_ctx, child_call, "propagate_cancel");
        }
        child_call = next_child_call;
      } while (child_call != call->first_child);
    }

    if (call->is_client) {
      get_final_status(call, set_status_value_directly,
                       call->final_op.client.status);
      get_final_details(call, call->final_op.client.status_details,
                        call->final_op.client.status_details_capacity);
    } else {
      get_final_status(call, set_cancelled_value,
                       call->final_op.server.cancelled);
    }

    success = 1;
  }
  bctl->success = success != 0;
  gpr_mu_unlock(&call->mu);
  if (gpr_unref(&bctl->steps_to_complete)) {
    post_batch_completion(exec_ctx, bctl);
  }
}

static void receiving_stream_ready(grpc_exec_ctx *exec_ctx, void *bctlp,
                                   int success) {
  batch_control *bctl = bctlp;
  grpc_call *call = bctl->call;

  if (call->receiving_stream == NULL) {
    *call->receiving_buffer = NULL;
    call->receiving_message = 0;
    if (gpr_unref(&bctl->steps_to_complete)) {
      post_batch_completion(exec_ctx, bctl);
    }
  } else if (call->receiving_stream->length >
             grpc_channel_get_max_message_length(call->channel)) {
    cancel_with_status(exec_ctx, call, GRPC_STATUS_INTERNAL,
                       "Max message size exceeded");
    grpc_byte_stream_destroy(exec_ctx, call->receiving_stream);
    call->receiving_stream = NULL;
    *call->receiving_buffer = NULL;
    call->receiving_message = 0;
    if (gpr_unref(&bctl->steps_to_complete)) {
      post_batch_completion(exec_ctx, bctl);
    }
  } else {
    call->test_only_last_message_flags = call->receiving_stream->flags;
    if ((call->receiving_stream->flags & GRPC_WRITE_INTERNAL_COMPRESS) &&
        (call->compression_algorithm > GRPC_COMPRESS_NONE)) {
      *call->receiving_buffer = grpc_raw_compressed_byte_buffer_create(
          NULL, 0, call->compression_algorithm);
    } else {
      *call->receiving_buffer = grpc_raw_byte_buffer_create(NULL, 0);
    }
    grpc_closure_init(&call->receiving_slice_ready, receiving_slice_ready,
                      bctl);
    continue_receiving_slices(exec_ctx, bctl);
    /* early out */
    return;
  }
}

static grpc_call_error call_start_batch(grpc_exec_ctx *exec_ctx,
                                        grpc_call *call, const grpc_op *ops,
                                        size_t nops, void *notify_tag,
                                        int is_notify_tag_closure) {
  grpc_transport_stream_op stream_op;
  size_t i;
  const grpc_op *op;
  batch_control *bctl;
  int num_completion_callbacks_needed = 1;
  grpc_call_error error = GRPC_CALL_OK;

  GPR_TIMER_BEGIN("grpc_call_start_batch", 0);

  GRPC_CALL_LOG_BATCH(GPR_INFO, call, ops, nops, notify_tag);

  memset(&stream_op, 0, sizeof(stream_op));

  /* TODO(ctiller): this feels like it could be made lock-free */
  gpr_mu_lock(&call->mu);
  bctl = allocate_batch_control(call);
  memset(bctl, 0, sizeof(*bctl));
  bctl->call = call;
  bctl->notify_tag = notify_tag;
  bctl->is_notify_tag_closure = (uint8_t)(is_notify_tag_closure != 0);

  if (nops == 0) {
    GRPC_CALL_INTERNAL_REF(call, "completion");
    bctl->success = 1;
    if (!is_notify_tag_closure) {
      grpc_cq_begin_op(call->cq, notify_tag);
    }
    gpr_mu_unlock(&call->mu);
    post_batch_completion(exec_ctx, bctl);
    error = GRPC_CALL_OK;
    goto done;
  }

  /* rewrite batch ops into a transport op */
  for (i = 0; i < nops; i++) {
    op = &ops[i];
    if (op->reserved != NULL) {
      error = GRPC_CALL_ERROR;
      goto done_with_error;
    }
    switch (op->op) {
      case GRPC_OP_SEND_INITIAL_METADATA:
        /* Flag validation: currently allow no flags */
        if (op->flags != 0) {
          error = GRPC_CALL_ERROR_INVALID_FLAGS;
          goto done_with_error;
        }
        if (call->sent_initial_metadata) {
          error = GRPC_CALL_ERROR_TOO_MANY_OPERATIONS;
          goto done_with_error;
        }
        if (op->data.send_initial_metadata.count > INT_MAX) {
          error = GRPC_CALL_ERROR_INVALID_METADATA;
          goto done_with_error;
        }
        bctl->send_initial_metadata = 1;
        call->sent_initial_metadata = 1;
        if (!prepare_application_metadata(
                call, (int)op->data.send_initial_metadata.count,
                op->data.send_initial_metadata.metadata, 0, call->is_client)) {
          error = GRPC_CALL_ERROR_INVALID_METADATA;
          goto done_with_error;
        }
        /* TODO(ctiller): just make these the same variable? */
        call->metadata_batch[0][0].deadline = call->send_deadline;
        stream_op.send_initial_metadata =
            &call->metadata_batch[0 /* is_receiving */][0 /* is_trailing */];
        break;
      case GRPC_OP_SEND_MESSAGE:
        if (!are_write_flags_valid(op->flags)) {
          error = GRPC_CALL_ERROR_INVALID_FLAGS;
          goto done_with_error;
        }
        if (op->data.send_message == NULL) {
          error = GRPC_CALL_ERROR_INVALID_MESSAGE;
          goto done_with_error;
        }
        if (call->sending_message) {
          error = GRPC_CALL_ERROR_TOO_MANY_OPERATIONS;
          goto done_with_error;
        }
        bctl->send_message = 1;
        call->sending_message = 1;
        grpc_slice_buffer_stream_init(
            &call->sending_stream,
            &op->data.send_message->data.raw.slice_buffer, op->flags);
        stream_op.send_message = &call->sending_stream.base;
        break;
      case GRPC_OP_SEND_CLOSE_FROM_CLIENT:
        /* Flag validation: currently allow no flags */
        if (op->flags != 0) {
          error = GRPC_CALL_ERROR_INVALID_FLAGS;
          goto done_with_error;
        }
        if (!call->is_client) {
          error = GRPC_CALL_ERROR_NOT_ON_SERVER;
          goto done_with_error;
        }
        if (call->sent_final_op) {
          error = GRPC_CALL_ERROR_TOO_MANY_OPERATIONS;
          goto done_with_error;
        }
        bctl->send_final_op = 1;
        call->sent_final_op = 1;
        stream_op.send_trailing_metadata =
            &call->metadata_batch[0 /* is_receiving */][1 /* is_trailing */];
        break;
      case GRPC_OP_SEND_STATUS_FROM_SERVER:
        /* Flag validation: currently allow no flags */
        if (op->flags != 0) {
          error = GRPC_CALL_ERROR_INVALID_FLAGS;
          goto done_with_error;
        }
        if (call->is_client) {
          error = GRPC_CALL_ERROR_NOT_ON_CLIENT;
          goto done_with_error;
        }
        if (call->sent_final_op) {
          error = GRPC_CALL_ERROR_TOO_MANY_OPERATIONS;
          goto done_with_error;
        }
        if (op->data.send_status_from_server.trailing_metadata_count >
            INT_MAX) {
          error = GRPC_CALL_ERROR_INVALID_METADATA;
          goto done_with_error;
        }
        bctl->send_final_op = 1;
        call->sent_final_op = 1;
        call->send_extra_metadata_count = 1;
        call->send_extra_metadata[0].md = grpc_channel_get_reffed_status_elem(
            call->channel, op->data.send_status_from_server.status);
        if (op->data.send_status_from_server.status_details != NULL) {
          call->send_extra_metadata[1].md = grpc_mdelem_from_metadata_strings(
              GRPC_MDSTR_GRPC_MESSAGE,
              grpc_mdstr_from_string(
                  op->data.send_status_from_server.status_details));
          call->send_extra_metadata_count++;
          set_status_details(
              call, STATUS_FROM_API_OVERRIDE,
              GRPC_MDSTR_REF(call->send_extra_metadata[1].md->value));
        }
        set_status_code(call, STATUS_FROM_API_OVERRIDE,
                        (uint32_t)op->data.send_status_from_server.status);
        if (!prepare_application_metadata(
                call,
                (int)op->data.send_status_from_server.trailing_metadata_count,
                op->data.send_status_from_server.trailing_metadata, 1, 1)) {
          error = GRPC_CALL_ERROR_INVALID_METADATA;
          goto done_with_error;
        }
        stream_op.send_trailing_metadata =
            &call->metadata_batch[0 /* is_receiving */][1 /* is_trailing */];
        break;
      case GRPC_OP_RECV_INITIAL_METADATA:
        /* Flag validation: currently allow no flags */
        if (op->flags != 0) {
          error = GRPC_CALL_ERROR_INVALID_FLAGS;
          goto done_with_error;
        }
        if (call->received_initial_metadata) {
          error = GRPC_CALL_ERROR_TOO_MANY_OPERATIONS;
          goto done_with_error;
        }
        call->received_initial_metadata = 1;
        call->buffered_metadata[0] = op->data.recv_initial_metadata;
        bctl->recv_initial_metadata = 1;
        stream_op.recv_initial_metadata =
            &call->metadata_batch[1 /* is_receiving */][0 /* is_trailing */];
        break;
      case GRPC_OP_RECV_MESSAGE:
        /* Flag validation: currently allow no flags */
        if (op->flags != 0) {
          error = GRPC_CALL_ERROR_INVALID_FLAGS;
          goto done_with_error;
        }
        if (call->receiving_message) {
          error = GRPC_CALL_ERROR_TOO_MANY_OPERATIONS;
          goto done_with_error;
        }
        call->receiving_message = 1;
        bctl->recv_message = 1;
        call->receiving_buffer = op->data.recv_message;
        stream_op.recv_message = &call->receiving_stream;
        grpc_closure_init(&call->receiving_stream_ready, receiving_stream_ready,
                          bctl);
        stream_op.recv_message_ready = &call->receiving_stream_ready;
        num_completion_callbacks_needed++;
        break;
      case GRPC_OP_RECV_STATUS_ON_CLIENT:
        /* Flag validation: currently allow no flags */
        if (op->flags != 0) {
          error = GRPC_CALL_ERROR_INVALID_FLAGS;
          goto done_with_error;
        }
        if (!call->is_client) {
          error = GRPC_CALL_ERROR_NOT_ON_SERVER;
          goto done_with_error;
        }
        if (call->received_final_op) {
          error = GRPC_CALL_ERROR_TOO_MANY_OPERATIONS;
          goto done_with_error;
        }
        call->received_final_op = 1;
        call->buffered_metadata[1] =
            op->data.recv_status_on_client.trailing_metadata;
        call->final_op.client.status = op->data.recv_status_on_client.status;
        call->final_op.client.status_details =
            op->data.recv_status_on_client.status_details;
        call->final_op.client.status_details_capacity =
            op->data.recv_status_on_client.status_details_capacity;
        bctl->recv_final_op = 1;
        stream_op.recv_trailing_metadata =
            &call->metadata_batch[1 /* is_receiving */][1 /* is_trailing */];
        break;
      case GRPC_OP_RECV_CLOSE_ON_SERVER:
        /* Flag validation: currently allow no flags */
        if (op->flags != 0) {
          error = GRPC_CALL_ERROR_INVALID_FLAGS;
          goto done_with_error;
        }
        if (call->is_client) {
          error = GRPC_CALL_ERROR_NOT_ON_CLIENT;
          goto done_with_error;
        }
        if (call->received_final_op) {
          error = GRPC_CALL_ERROR_TOO_MANY_OPERATIONS;
          goto done_with_error;
        }
        call->received_final_op = 1;
        call->final_op.server.cancelled =
            op->data.recv_close_on_server.cancelled;
        bctl->recv_final_op = 1;
        stream_op.recv_trailing_metadata =
            &call->metadata_batch[1 /* is_receiving */][1 /* is_trailing */];
        break;
    }
  }

  GRPC_CALL_INTERNAL_REF(call, "completion");
  if (!is_notify_tag_closure) {
    grpc_cq_begin_op(call->cq, notify_tag);
  }
  gpr_ref_init(&bctl->steps_to_complete, num_completion_callbacks_needed);

  stream_op.context = call->context;
  grpc_closure_init(&bctl->finish_batch, finish_batch, bctl);
  stream_op.on_complete = &bctl->finish_batch;
  gpr_mu_unlock(&call->mu);

  execute_op(exec_ctx, call, &stream_op);

done:
  GPR_TIMER_END("grpc_call_start_batch", 0);
  return error;

done_with_error:
  /* reverse any mutations that occured */
  if (bctl->send_initial_metadata) {
    call->sent_initial_metadata = 0;
    grpc_metadata_batch_clear(&call->metadata_batch[0][0]);
  }
  if (bctl->send_message) {
    call->sending_message = 0;
    grpc_byte_stream_destroy(exec_ctx, &call->sending_stream.base);
  }
  if (bctl->send_final_op) {
    call->sent_final_op = 0;
    grpc_metadata_batch_clear(&call->metadata_batch[0][1]);
  }
  if (bctl->recv_initial_metadata) {
    call->received_initial_metadata = 0;
  }
  if (bctl->recv_message) {
    call->receiving_message = 0;
  }
  if (bctl->recv_final_op) {
    call->received_final_op = 0;
  }
  gpr_mu_unlock(&call->mu);
  goto done;
}

grpc_call_error grpc_call_start_batch(grpc_call *call, const grpc_op *ops,
                                      size_t nops, void *tag, void *reserved) {
  grpc_exec_ctx exec_ctx = GRPC_EXEC_CTX_INIT;
  grpc_call_error err;

  GRPC_API_TRACE(
      "grpc_call_start_batch(call=%p, ops=%p, nops=%lu, tag=%p, reserved=%p)",
      5, (call, ops, (unsigned long)nops, tag, reserved));

  if (reserved != NULL) {
    err = GRPC_CALL_ERROR;
  } else {
    err = call_start_batch(&exec_ctx, call, ops, nops, tag, 0);
  }

  grpc_exec_ctx_finish(&exec_ctx);
  return err;
}

grpc_call_error grpc_call_start_batch_and_execute(grpc_exec_ctx *exec_ctx,
                                                  grpc_call *call,
                                                  const grpc_op *ops,
                                                  size_t nops,
                                                  grpc_closure *closure) {
  return call_start_batch(exec_ctx, call, ops, nops, closure, 1);
}

void grpc_call_context_set(grpc_call *call, grpc_context_index elem,
                           void *value, void (*destroy)(void *value)) {
  if (call->context[elem].destroy) {
    call->context[elem].destroy(call->context[elem].value);
  }
  call->context[elem].value = value;
  call->context[elem].destroy = destroy;
}

void *grpc_call_context_get(grpc_call *call, grpc_context_index elem) {
  return call->context[elem].value;
}

uint8_t grpc_call_is_client(grpc_call *call) { return call->is_client; }<|MERGE_RESOLUTION|>--- conflicted
+++ resolved
@@ -562,14 +562,9 @@
     grpc_linked_mdelem *l = (grpc_linked_mdelem *)&md->internal_data;
     GPR_ASSERT(sizeof(grpc_linked_mdelem) == sizeof(md->internal_data));
     l->md = grpc_mdelem_from_string_and_buffer(
-<<<<<<< HEAD
-        md->key, (const gpr_uint8 *)md->value, md->value_length);
+        md->key, (const uint8_t *)md->value, md->value_length);
     if (!grpc_header_key_is_legal(grpc_mdstr_as_c_string(l->md->key),
                                   GRPC_MDSTR_LENGTH(l->md->key))) {
-=======
-        md->key, (const uint8_t *)md->value, md->value_length);
-    if (!grpc_mdstr_is_legal_header(l->md->key)) {
->>>>>>> b47eab53
       gpr_log(GPR_ERROR, "attempt to send invalid metadata key: %s",
               grpc_mdstr_as_c_string(l->md->key));
       return 0;
