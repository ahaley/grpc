--- conflicted
+++ resolved
@@ -67,8 +67,6 @@
    various callsites of that function, which happens to be in various
    mutex hold states, and that'd be unsafe to call them directly. */
 void grpc_winsocket_shutdown(grpc_winsocket *winsocket) {
-<<<<<<< HEAD
-=======
   /* Grab the function pointer for DisconnectEx for that specific socket.
      It may change depending on the interface. */
   int status;
@@ -87,7 +85,6 @@
     gpr_log(GPR_ERROR, "Unable to retrieve DisconnectEx pointer : %s", utf8_message);
     gpr_free(utf8_message);
   }
->>>>>>> 35fea624
   closesocket(winsocket->socket);
 }
 
