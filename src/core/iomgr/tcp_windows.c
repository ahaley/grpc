--- conflicted
+++ resolved
@@ -152,30 +152,6 @@
       }
       success = 0;
       gpr_slice_unref(tcp->read_slice);
-<<<<<<< HEAD
-    }
-    tcp_unref(tcp);
-    if (cb) cb(opaque, NULL, 0, GRPC_ENDPOINT_CB_SHUTDOWN);
-    return;
-  }
-
-  GPR_ASSERT(tcp->socket->read_info.outstanding);
-
-  if (socket->read_info.wsa_error != 0) {
-    if (socket->read_info.wsa_error != WSAECONNRESET) {
-      char *utf8_message = gpr_format_message(info->wsa_error);
-      gpr_log(GPR_ERROR, "ReadFile overlapped error: %s", utf8_message);
-      gpr_free(utf8_message);
-    }
-    status = GRPC_ENDPOINT_CB_ERROR;
-  } else {
-    if (info->bytes_transfered != 0) {
-      sub = gpr_slice_sub_no_ref(tcp->read_slice, 0, info->bytes_transfered);
-      status = GRPC_ENDPOINT_CB_OK;
-      slice = &sub;
-      nslices = 1;
-=======
->>>>>>> 68fed665
     } else {
       if (info->bytes_transfered != 0) {
         sub = gpr_slice_sub_no_ref(tcp->read_slice, 0, info->bytes_transfered);
@@ -286,29 +262,8 @@
     }
   }
 
-<<<<<<< HEAD
-  GPR_ASSERT(tcp->socket->write_info.outstanding);
-
-  if (info->wsa_error != 0) {
-    if (info->wsa_error != WSAECONNRESET) {
-      char *utf8_message = gpr_format_message(info->wsa_error);
-      gpr_log(GPR_ERROR, "WSASend overlapped error: %s", utf8_message);
-      gpr_free(utf8_message);
-    }
-    status = GRPC_ENDPOINT_CB_ERROR;
-  } else {
-    GPR_ASSERT(info->bytes_transfered == tcp->write_slices.length);
-  }
-
-  gpr_slice_buffer_reset_and_unref(&tcp->write_slices);
-  tcp->socket->write_info.outstanding = 0;
-
-  tcp_unref(tcp);
-  cb(opaque, status);
-=======
   TCP_UNREF(tcp, "write");
   cb->cb(cb->cb_arg, success);
->>>>>>> 68fed665
 }
 
 /* Initiates a write. */
