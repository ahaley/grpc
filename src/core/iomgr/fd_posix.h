--- conflicted
+++ resolved
@@ -93,12 +93,10 @@
 
   struct grpc_fd *freelist_next;
 
-<<<<<<< HEAD
-  grpc_iomgr_object iomgr_object;
-=======
   grpc_iomgr_closure on_done_closure;
   grpc_iomgr_closure *shutdown_closures[2];
->>>>>>> 795b2422
+
+  grpc_iomgr_object iomgr_object;
 };
 
 /* Create a wrapped file descriptor.
