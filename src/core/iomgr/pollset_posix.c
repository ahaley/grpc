--- conflicted
+++ resolved
@@ -216,11 +216,7 @@
   /* First we need to ensure that nobody is polling concurrently */
   if (pollset->counter != 0) {
     grpc_pollset_kick(pollset);
-<<<<<<< HEAD
-    grpc_iomgr_add_callback(basic_do_promote, up_args);
-=======
     grpc_iomgr_add_callback(&up_args->promotion_closure);
->>>>>>> 3d67c7cf
     gpr_mu_unlock(&pollset->mu);
     return;
   }
@@ -307,13 +303,9 @@
   up_args->pollset = pollset;
   up_args->fd = fd;
   up_args->original_vtable = pollset->vtable;
-<<<<<<< HEAD
-  grpc_iomgr_add_callback(basic_do_promote, up_args);
-=======
   up_args->promotion_closure.cb = unary_poll_do_promote;
   up_args->promotion_closure.cb_arg = up_args;
   grpc_iomgr_add_callback(&up_args->promotion_closure);
->>>>>>> 3d67c7cf
 
   grpc_pollset_kick(pollset);
 }
