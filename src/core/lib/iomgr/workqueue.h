--- conflicted
+++ resolved
@@ -69,17 +69,6 @@
 void grpc_workqueue_unref(grpc_exec_ctx *exec_ctx, grpc_workqueue *workqueue);
 #endif
 
-<<<<<<< HEAD
-/** Bind this workqueue to a pollset */
-void grpc_workqueue_add_to_pollset(grpc_exec_ctx *exec_ctx,
-                                   grpc_workqueue *workqueue,
-                                   grpc_pollset *pollset);
-void grpc_workqueue_add_to_pollset_set(grpc_exec_ctx *exec_ctx,
-                                       grpc_workqueue *workqueue,
-                                       grpc_pollset_set *pollset_set);
-
-=======
->>>>>>> f975f74c
 /** Add a work item to a workqueue */
 void grpc_workqueue_enqueue(grpc_exec_ctx *exec_ctx, grpc_workqueue *workqueue,
                             grpc_closure *closure, grpc_error *error);
