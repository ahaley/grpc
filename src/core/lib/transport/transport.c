/*
 *
 * Copyright 2015, Google Inc.
 * All rights reserved.
 *
 * Redistribution and use in source and binary forms, with or without
 * modification, are permitted provided that the following conditions are
 * met:
 *
 *     * Redistributions of source code must retain the above copyright
 * notice, this list of conditions and the following disclaimer.
 *     * Redistributions in binary form must reproduce the above
 * copyright notice, this list of conditions and the following disclaimer
 * in the documentation and/or other materials provided with the
 * distribution.
 *     * Neither the name of Google Inc. nor the names of its
 * contributors may be used to endorse or promote products derived from
 * this software without specific prior written permission.
 *
 * THIS SOFTWARE IS PROVIDED BY THE COPYRIGHT HOLDERS AND CONTRIBUTORS
 * "AS IS" AND ANY EXPRESS OR IMPLIED WARRANTIES, INCLUDING, BUT NOT
 * LIMITED TO, THE IMPLIED WARRANTIES OF MERCHANTABILITY AND FITNESS FOR
 * A PARTICULAR PURPOSE ARE DISCLAIMED. IN NO EVENT SHALL THE COPYRIGHT
 * OWNER OR CONTRIBUTORS BE LIABLE FOR ANY DIRECT, INDIRECT, INCIDENTAL,
 * SPECIAL, EXEMPLARY, OR CONSEQUENTIAL DAMAGES (INCLUDING, BUT NOT
 * LIMITED TO, PROCUREMENT OF SUBSTITUTE GOODS OR SERVICES; LOSS OF USE,
 * DATA, OR PROFITS; OR BUSINESS INTERRUPTION) HOWEVER CAUSED AND ON ANY
 * THEORY OF LIABILITY, WHETHER IN CONTRACT, STRICT LIABILITY, OR TORT
 * (INCLUDING NEGLIGENCE OR OTHERWISE) ARISING IN ANY WAY OUT OF THE USE
 * OF THIS SOFTWARE, EVEN IF ADVISED OF THE POSSIBILITY OF SUCH DAMAGE.
 *
 */

#include "src/core/lib/transport/transport.h"
#include <grpc/support/alloc.h>
#include <grpc/support/atm.h>
#include <grpc/support/log.h>
#include <grpc/support/sync.h>
#include "src/core/lib/support/string.h"
#include "src/core/lib/transport/transport_impl.h"

#ifdef GRPC_STREAM_REFCOUNT_DEBUG
void grpc_stream_ref(grpc_stream_refcount *refcount, const char *reason) {
  gpr_atm val = gpr_atm_no_barrier_load(&refcount->refs.count);
  gpr_log(GPR_DEBUG, "%s %p:%p   REF %d->%d %s", refcount->object_type,
          refcount, refcount->destroy.cb_arg, val, val + 1, reason);
#else
void grpc_stream_ref(grpc_stream_refcount *refcount) {
#endif
  gpr_ref_non_zero(&refcount->refs);
}

#ifdef GRPC_STREAM_REFCOUNT_DEBUG
void grpc_stream_unref(grpc_exec_ctx *exec_ctx, grpc_stream_refcount *refcount,
                       const char *reason) {
  gpr_atm val = gpr_atm_no_barrier_load(&refcount->refs.count);
  gpr_log(GPR_DEBUG, "%s %p:%p UNREF %d->%d %s", refcount->object_type,
          refcount, refcount->destroy.cb_arg, val, val - 1, reason);
#else
void grpc_stream_unref(grpc_exec_ctx *exec_ctx,
                       grpc_stream_refcount *refcount) {
#endif
  if (gpr_unref(&refcount->refs)) {
    grpc_exec_ctx_sched(exec_ctx, &refcount->destroy, GRPC_ERROR_NONE, NULL);
  }
}

#ifdef GRPC_STREAM_REFCOUNT_DEBUG
void grpc_stream_ref_init(grpc_stream_refcount *refcount, int initial_refs,
                          grpc_iomgr_cb_func cb, void *cb_arg,
                          const char *object_type) {
  refcount->object_type = object_type;
#else
void grpc_stream_ref_init(grpc_stream_refcount *refcount, int initial_refs,
                          grpc_iomgr_cb_func cb, void *cb_arg) {
#endif
  gpr_ref_init(&refcount->refs, initial_refs);
  grpc_closure_init(&refcount->destroy, cb, cb_arg);
}

static void move64(uint64_t *from, uint64_t *to) {
  *to += *from;
  *from = 0;
}

void grpc_transport_move_one_way_stats(grpc_transport_one_way_stats *from,
                                       grpc_transport_one_way_stats *to) {
  move64(&from->framing_bytes, &to->framing_bytes);
  move64(&from->data_bytes, &to->data_bytes);
  move64(&from->header_bytes, &to->header_bytes);
}

void grpc_transport_move_stats(grpc_transport_stream_stats *from,
                               grpc_transport_stream_stats *to) {
  grpc_transport_move_one_way_stats(&from->incoming, &to->incoming);
  grpc_transport_move_one_way_stats(&from->outgoing, &to->outgoing);
}

size_t grpc_transport_stream_size(grpc_transport *transport) {
  return transport->vtable->sizeof_stream;
}

void grpc_transport_destroy(grpc_exec_ctx *exec_ctx,
                            grpc_transport *transport) {
  transport->vtable->destroy(exec_ctx, transport);
}

int grpc_transport_init_stream(grpc_exec_ctx *exec_ctx,
                               grpc_transport *transport, grpc_stream *stream,
                               grpc_stream_refcount *refcount,
                               const void *server_data) {
  return transport->vtable->init_stream(exec_ctx, transport, stream, refcount,
                                        server_data);
}

void grpc_transport_perform_stream_op(grpc_exec_ctx *exec_ctx,
                                      grpc_transport *transport,
                                      grpc_stream *stream,
                                      grpc_transport_stream_op *op) {
  transport->vtable->perform_stream_op(exec_ctx, transport, stream, op);
}

void grpc_transport_perform_op(grpc_exec_ctx *exec_ctx,
                               grpc_transport *transport,
                               grpc_transport_op *op) {
  transport->vtable->perform_op(exec_ctx, transport, op);
}

void grpc_transport_set_pops(grpc_exec_ctx *exec_ctx, grpc_transport *transport,
                             grpc_stream *stream,
                             grpc_polling_entity *pollent) {
  grpc_pollset *pollset;
  grpc_pollset_set *pollset_set;
  if ((pollset = grpc_polling_entity_pollset(pollent)) != NULL) {
    transport->vtable->set_pollset(exec_ctx, transport, stream, pollset);
  } else if ((pollset_set = grpc_polling_entity_pollset_set(pollent)) != NULL) {
    transport->vtable->set_pollset_set(exec_ctx, transport, stream,
                                       pollset_set);
  } else {
    abort();
  }
}

void grpc_transport_destroy_stream(grpc_exec_ctx *exec_ctx,
                                   grpc_transport *transport,
                                   grpc_stream *stream, void *and_free_memory) {
  transport->vtable->destroy_stream(exec_ctx, transport, stream,
                                    and_free_memory);
}

char *grpc_transport_get_peer(grpc_exec_ctx *exec_ctx,
                              grpc_transport *transport) {
  return transport->vtable->get_peer(exec_ctx, transport);
}

void grpc_transport_stream_op_finish_with_failure(grpc_exec_ctx *exec_ctx,
                                                  grpc_transport_stream_op *op,
                                                  grpc_error *error) {
  grpc_exec_ctx_sched(exec_ctx, op->recv_message_ready, GRPC_ERROR_REF(error),
                      NULL);
  grpc_exec_ctx_sched(exec_ctx, op->recv_initial_metadata_ready,
                      GRPC_ERROR_REF(error), NULL);
  grpc_exec_ctx_sched(exec_ctx, op->on_complete, error, NULL);
<<<<<<< HEAD
}

void grpc_transport_stream_op_add_cancellation(grpc_transport_stream_op *op,
                                               grpc_status_code status) {
  GPR_ASSERT(status != GRPC_STATUS_OK);
  if (op->cancel_with_status == GRPC_STATUS_OK) {
    op->cancel_with_status = status;
  }
  if (op->close_with_status != GRPC_STATUS_OK) {
    op->close_with_status = GRPC_STATUS_OK;
    if (op->optional_close_message != NULL) {
      gpr_slice_unref(*op->optional_close_message);
      op->optional_close_message = NULL;
    }
  }
=======
>>>>>>> a5596db1
}

typedef struct {
  grpc_error *error;
  grpc_closure *then_call;
  grpc_closure closure;
} close_message_data;

static void free_message(grpc_exec_ctx *exec_ctx, void *p, grpc_error *error) {
  close_message_data *cmd = p;
  GRPC_ERROR_UNREF(cmd->error);
  if (cmd->then_call != NULL) {
    cmd->then_call->cb(exec_ctx, cmd->then_call->cb_arg, GRPC_ERROR_REF(error));
  }
  gpr_free(cmd);
}

static void add_error(grpc_transport_stream_op *op, grpc_error **which,
                      grpc_error *error) {
  close_message_data *cmd;
  cmd = gpr_malloc(sizeof(*cmd));
  cmd->error = error;
  cmd->then_call = op->on_complete;
  grpc_closure_init(&cmd->closure, free_message, cmd);
  op->on_complete = &cmd->closure;
  *which = error;
}

void grpc_transport_stream_op_add_cancellation(grpc_transport_stream_op *op,
                                               grpc_status_code status) {
  GPR_ASSERT(status != GRPC_STATUS_OK);
  if (op->cancel_error == GRPC_ERROR_NONE) {
    op->cancel_error = grpc_error_set_int(GRPC_ERROR_CANCELLED,
                                          GRPC_ERROR_INT_GRPC_STATUS, status);
    op->close_error = GRPC_ERROR_NONE;
  }
}

void grpc_transport_stream_op_add_close(grpc_transport_stream_op *op,
                                        grpc_status_code status,
                                        gpr_slice *optional_message) {
  GPR_ASSERT(status != GRPC_STATUS_OK);
  if (op->cancel_error != GRPC_ERROR_NONE ||
      op->close_error != GRPC_ERROR_NONE) {
    if (optional_message) {
      gpr_slice_unref(*optional_message);
    }
    return;
  }
  grpc_error *error;
  if (optional_message != NULL) {
    char *msg = gpr_dump_slice(*optional_message, GPR_DUMP_ASCII);
    error = grpc_error_set_str(GRPC_ERROR_CREATE(msg),
                               GRPC_ERROR_STR_GRPC_MESSAGE, msg);
    gpr_free(msg);
    gpr_slice_unref(*optional_message);
  } else {
    error = GRPC_ERROR_CREATE("Call force closed");
  }
  error = grpc_error_set_int(error, GRPC_ERROR_INT_GRPC_STATUS, status);
  add_error(op, &op->close_error, error);
}<|MERGE_RESOLUTION|>--- conflicted
+++ resolved
@@ -161,24 +161,6 @@
   grpc_exec_ctx_sched(exec_ctx, op->recv_initial_metadata_ready,
                       GRPC_ERROR_REF(error), NULL);
   grpc_exec_ctx_sched(exec_ctx, op->on_complete, error, NULL);
-<<<<<<< HEAD
-}
-
-void grpc_transport_stream_op_add_cancellation(grpc_transport_stream_op *op,
-                                               grpc_status_code status) {
-  GPR_ASSERT(status != GRPC_STATUS_OK);
-  if (op->cancel_with_status == GRPC_STATUS_OK) {
-    op->cancel_with_status = status;
-  }
-  if (op->close_with_status != GRPC_STATUS_OK) {
-    op->close_with_status = GRPC_STATUS_OK;
-    if (op->optional_close_message != NULL) {
-      gpr_slice_unref(*op->optional_close_message);
-      op->optional_close_message = NULL;
-    }
-  }
-=======
->>>>>>> a5596db1
 }
 
 typedef struct {
