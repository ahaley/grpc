/*
 *
 * Copyright 2015, Google Inc.
 * All rights reserved.
 *
 * Redistribution and use in source and binary forms, with or without
 * modification, are permitted provided that the following conditions are
 * met:
 *
 *     * Redistributions of source code must retain the above copyright
 * notice, this list of conditions and the following disclaimer.
 *     * Redistributions in binary form must reproduce the above
 * copyright notice, this list of conditions and the following disclaimer
 * in the documentation and/or other materials provided with the
 * distribution.
 *     * Neither the name of Google Inc. nor the names of its
 * contributors may be used to endorse or promote products derived from
 * this software without specific prior written permission.
 *
 * THIS SOFTWARE IS PROVIDED BY THE COPYRIGHT HOLDERS AND CONTRIBUTORS
 * "AS IS" AND ANY EXPRESS OR IMPLIED WARRANTIES, INCLUDING, BUT NOT
 * LIMITED TO, THE IMPLIED WARRANTIES OF MERCHANTABILITY AND FITNESS FOR
 * A PARTICULAR PURPOSE ARE DISCLAIMED. IN NO EVENT SHALL THE COPYRIGHT
 * OWNER OR CONTRIBUTORS BE LIABLE FOR ANY DIRECT, INDIRECT, INCIDENTAL,
 * SPECIAL, EXEMPLARY, OR CONSEQUENTIAL DAMAGES (INCLUDING, BUT NOT
 * LIMITED TO, PROCUREMENT OF SUBSTITUTE GOODS OR SERVICES; LOSS OF USE,
 * DATA, OR PROFITS; OR BUSINESS INTERRUPTION) HOWEVER CAUSED AND ON ANY
 * THEORY OF LIABILITY, WHETHER IN CONTRACT, STRICT LIABILITY, OR TORT
 * (INCLUDING NEGLIGENCE OR OTHERWISE) ARISING IN ANY WAY OUT OF THE USE
 * OF THIS SOFTWARE, EVEN IF ADVISED OF THE POSSIBILITY OF SUCH DAMAGE.
 *
 */

#include <grpc++/impl/call.h>

#include <grpc/support/alloc.h>
#include <grpc++/byte_buffer.h>
#include <grpc++/client_context.h>
#include <grpc++/channel_interface.h>

#include "src/core/profiling/timers.h"
#include "src/cpp/proto/proto_utils.h"

namespace grpc {

CallOpBuffer::CallOpBuffer()
    : return_tag_(this),
      send_initial_metadata_(false),
      initial_metadata_count_(0),
      initial_metadata_(nullptr),
      recv_initial_metadata_(nullptr),
      send_message_(nullptr),
      send_message_buffer_(nullptr),
      send_buf_(nullptr),
      recv_message_(nullptr),
      recv_message_buffer_(nullptr),
      recv_buf_(nullptr),
      max_message_size_(-1),
      client_send_close_(false),
      recv_trailing_metadata_(nullptr),
      recv_status_(nullptr),
      status_code_(GRPC_STATUS_OK),
      status_details_(nullptr),
      status_details_capacity_(0),
      send_status_available_(false),
      send_status_code_(GRPC_STATUS_OK),
      trailing_metadata_count_(0),
      trailing_metadata_(nullptr),
      cancelled_buf_(0),
      recv_closed_(nullptr) {
  memset(&recv_trailing_metadata_arr_, 0, sizeof(recv_trailing_metadata_arr_));
  memset(&recv_initial_metadata_arr_, 0, sizeof(recv_initial_metadata_arr_));
  recv_trailing_metadata_arr_.metadata = nullptr;
  recv_initial_metadata_arr_.metadata = nullptr;
}

void CallOpBuffer::Reset(void* next_return_tag) {
  return_tag_ = next_return_tag;

  send_initial_metadata_ = false;
  initial_metadata_count_ = 0;
  gpr_free(initial_metadata_);

  recv_initial_metadata_ = nullptr;
  recv_initial_metadata_arr_.count = 0;

  if (send_buf_ && send_message_) {
    grpc_byte_buffer_destroy(send_buf_);
  }
  send_message_ = nullptr;
  send_message_buffer_ = nullptr;
  send_buf_ = nullptr;

  got_message = false;
  if (recv_buf_ && recv_message_) {
    grpc_byte_buffer_destroy(recv_buf_);
  }
  recv_message_ = nullptr;
  recv_message_buffer_ = nullptr;
  recv_buf_ = nullptr;

  client_send_close_ = false;

  recv_trailing_metadata_ = nullptr;
  recv_status_ = nullptr;
  recv_trailing_metadata_arr_.count = 0;

  status_code_ = GRPC_STATUS_OK;

  send_status_available_ = false;
  send_status_code_ = GRPC_STATUS_OK;
  send_status_details_.clear();
  trailing_metadata_count_ = 0;
  trailing_metadata_ = nullptr;

  recv_closed_ = nullptr;
}

CallOpBuffer::~CallOpBuffer() {
  gpr_free(status_details_);
  gpr_free(recv_initial_metadata_arr_.metadata);
  gpr_free(recv_trailing_metadata_arr_.metadata);
  if (recv_buf_ && recv_message_) {
    grpc_byte_buffer_destroy(recv_buf_);
  }
  if (send_buf_ && send_message_) {
    grpc_byte_buffer_destroy(send_buf_);
  }
}

namespace {
// TODO(yangg) if the map is changed before we send, the pointers will be a
// mess. Make sure it does not happen.
grpc_metadata* FillMetadataArray(
    std::multimap<grpc::string, grpc::string>* metadata) {
  if (metadata->empty()) {
    return nullptr;
  }
  grpc_metadata* metadata_array =
      (grpc_metadata*)gpr_malloc(metadata->size() * sizeof(grpc_metadata));
  size_t i = 0;
  for (auto iter = metadata->cbegin(); iter != metadata->cend(); ++iter, ++i) {
    metadata_array[i].key = iter->first.c_str();
    metadata_array[i].value = iter->second.c_str();
    metadata_array[i].value_length = iter->second.size();
  }
  return metadata_array;
}

void FillMetadataMap(grpc_metadata_array* arr,
                     std::multimap<grpc::string, grpc::string>* metadata) {
  for (size_t i = 0; i < arr->count; i++) {
    // TODO(yangg) handle duplicates?
    metadata->insert(std::pair<grpc::string, grpc::string>(
        arr->metadata[i].key,
        grpc::string(arr->metadata[i].value, arr->metadata[i].value_length)));
  }
  grpc_metadata_array_destroy(arr);
  grpc_metadata_array_init(arr);
}
}  // namespace

void CallOpBuffer::AddSendInitialMetadata(
    std::multimap<grpc::string, grpc::string>* metadata) {
  send_initial_metadata_ = true;
  initial_metadata_count_ = metadata->size();
  initial_metadata_ = FillMetadataArray(metadata);
}

void CallOpBuffer::AddRecvInitialMetadata(ClientContext* ctx) {
  ctx->initial_metadata_received_ = true;
  recv_initial_metadata_ = &ctx->recv_initial_metadata_;
}

void CallOpBuffer::AddSendInitialMetadata(ClientContext* ctx) {
  AddSendInitialMetadata(&ctx->send_initial_metadata_);
}

void CallOpBuffer::AddSendMessage(const grpc::protobuf::Message& message) {
  send_message_ = &message;
}

void CallOpBuffer::AddSendMessage(const ByteBuffer& message) {
  send_message_buffer_ = &message;
}

void CallOpBuffer::AddRecvMessage(grpc::protobuf::Message* message) {
  recv_message_ = message;
  recv_message_->Clear();
}

void CallOpBuffer::AddRecvMessage(ByteBuffer* message) {
  recv_message_buffer_ = message;
  recv_message_buffer_->Clear();
}

void CallOpBuffer::AddClientSendClose() { client_send_close_ = true; }

void CallOpBuffer::AddServerRecvClose(bool* cancelled) {
  recv_closed_ = cancelled;
}

void CallOpBuffer::AddClientRecvStatus(ClientContext* context, Status* status) {
  recv_trailing_metadata_ = &context->trailing_metadata_;
  recv_status_ = status;
}

void CallOpBuffer::AddServerSendStatus(
    std::multimap<grpc::string, grpc::string>* metadata, const Status& status) {
  if (metadata != NULL) {
    trailing_metadata_count_ = metadata->size();
    trailing_metadata_ = FillMetadataArray(metadata);
  } else {
    trailing_metadata_count_ = 0;
  }
  send_status_available_ = true;
  send_status_code_ = static_cast<grpc_status_code>(status.code());
  send_status_details_ = status.details();
}

void CallOpBuffer::FillOps(grpc_op* ops, size_t* nops) {
  *nops = 0;
  if (send_initial_metadata_) {
    ops[*nops].op = GRPC_OP_SEND_INITIAL_METADATA;
    ops[*nops].data.send_initial_metadata.count = initial_metadata_count_;
    ops[*nops].data.send_initial_metadata.metadata = initial_metadata_;
    (*nops)++;
  }
  if (recv_initial_metadata_) {
    ops[*nops].op = GRPC_OP_RECV_INITIAL_METADATA;
    ops[*nops].data.recv_initial_metadata = &recv_initial_metadata_arr_;
    (*nops)++;
  }
  if (send_message_ || send_message_buffer_) {
    if (send_message_) {
      GRPC_TIMER_BEGIN(GRPC_PTAG_PROTO_SERIALIZE, 0);
      bool success = SerializeProto(*send_message_, &send_buf_);
      if (!success) {
        abort();
        // TODO handle parse failure
      }
      GRPC_TIMER_END(GRPC_PTAG_PROTO_SERIALIZE, 0);
    } else {
      send_buf_ = send_message_buffer_->buffer();
    }
    ops[*nops].op = GRPC_OP_SEND_MESSAGE;
    ops[*nops].data.send_message = send_buf_;
    (*nops)++;
  }
  if (recv_message_ || recv_message_buffer_) {
    ops[*nops].op = GRPC_OP_RECV_MESSAGE;
    ops[*nops].data.recv_message = &recv_buf_;
    (*nops)++;
  }
  if (client_send_close_) {
    ops[*nops].op = GRPC_OP_SEND_CLOSE_FROM_CLIENT;
    (*nops)++;
  }
  if (recv_status_) {
    ops[*nops].op = GRPC_OP_RECV_STATUS_ON_CLIENT;
    ops[*nops].data.recv_status_on_client.trailing_metadata =
        &recv_trailing_metadata_arr_;
    ops[*nops].data.recv_status_on_client.status = &status_code_;
    ops[*nops].data.recv_status_on_client.status_details = &status_details_;
    ops[*nops].data.recv_status_on_client.status_details_capacity =
        &status_details_capacity_;
    (*nops)++;
  }
  if (send_status_available_) {
    ops[*nops].op = GRPC_OP_SEND_STATUS_FROM_SERVER;
    ops[*nops].data.send_status_from_server.trailing_metadata_count =
        trailing_metadata_count_;
    ops[*nops].data.send_status_from_server.trailing_metadata =
        trailing_metadata_;
    ops[*nops].data.send_status_from_server.status = send_status_code_;
    ops[*nops].data.send_status_from_server.status_details =
        send_status_details_.empty() ? nullptr : send_status_details_.c_str();
    (*nops)++;
  }
  if (recv_closed_) {
    ops[*nops].op = GRPC_OP_RECV_CLOSE_ON_SERVER;
    ops[*nops].data.recv_close_on_server.cancelled = &cancelled_buf_;
    (*nops)++;
  }
}

bool CallOpBuffer::FinalizeResult(void** tag, bool* status) {
  // Release send buffers.
  if (send_buf_ && send_message_) {
    if (send_message_) {
      grpc_byte_buffer_destroy(send_buf_);
    }
    send_buf_ = nullptr;
  }
  if (initial_metadata_) {
    gpr_free(initial_metadata_);
    initial_metadata_ = nullptr;
  }
  if (trailing_metadata_count_) {
    gpr_free(trailing_metadata_);
    trailing_metadata_ = nullptr;
  }
  // Set user-facing tag.
  *tag = return_tag_;
  // Process received initial metadata
  if (recv_initial_metadata_) {
    FillMetadataMap(&recv_initial_metadata_arr_, recv_initial_metadata_);
  }
  // Parse received message if any.
  if (recv_message_ || recv_message_buffer_) {
    if (recv_buf_) {
      got_message = *status;
      if (recv_message_) {
<<<<<<< HEAD
        GRPC_TIMER_MARK(DESER_PROTO_BEGIN, 0);
        *status = *status && DeserializeProto(recv_buf_, recv_message_, max_message_size_);
=======
        GRPC_TIMER_BEGIN(GRPC_PTAG_PROTO_DESERIALIZE, 0);
        *status = *status && DeserializeProto(recv_buf_, recv_message_);
>>>>>>> 87344c88
        grpc_byte_buffer_destroy(recv_buf_);
        GRPC_TIMER_END(GRPC_PTAG_PROTO_DESERIALIZE, 0);
      } else {
        recv_message_buffer_->set_buffer(recv_buf_);
      }
      recv_buf_ = nullptr;
    } else {
      // Read failed
      got_message = false;
      *status = false;
    }
  }
  // Parse received status.
  if (recv_status_) {
    FillMetadataMap(&recv_trailing_metadata_arr_, recv_trailing_metadata_);
    *recv_status_ = Status(
        static_cast<StatusCode>(status_code_),
        status_details_ ? grpc::string(status_details_) : grpc::string());
  }
  if (recv_closed_) {
    *recv_closed_ = cancelled_buf_ != 0;
  }
  return true;
}

Call::Call(grpc_call* call, CallHook* call_hook, CompletionQueue* cq)
    : call_hook_(call_hook), cq_(cq), call_(call), max_message_size_(-1) {}

Call::Call(grpc_call* call, CallHook* call_hook, CompletionQueue* cq,
           int max_message_size)
    : call_hook_(call_hook), cq_(cq), call_(call),
      max_message_size_(max_message_size) {}

void Call::PerformOps(CallOpBuffer* buffer) {
  if (max_message_size_ > 0) {
    buffer->set_max_message_size(max_message_size_);
  }
  call_hook_->PerformOpsOnCall(buffer, this);
}

}  // namespace grpc<|MERGE_RESOLUTION|>--- conflicted
+++ resolved
@@ -311,13 +311,8 @@
     if (recv_buf_) {
       got_message = *status;
       if (recv_message_) {
-<<<<<<< HEAD
-        GRPC_TIMER_MARK(DESER_PROTO_BEGIN, 0);
+        GRPC_TIMER_BEGIN(GRPC_PTAG_PROTO_DESERIALIZE, 0);
         *status = *status && DeserializeProto(recv_buf_, recv_message_, max_message_size_);
-=======
-        GRPC_TIMER_BEGIN(GRPC_PTAG_PROTO_DESERIALIZE, 0);
-        *status = *status && DeserializeProto(recv_buf_, recv_message_);
->>>>>>> 87344c88
         grpc_byte_buffer_destroy(recv_buf_);
         GRPC_TIMER_END(GRPC_PTAG_PROTO_DESERIALIZE, 0);
       } else {
