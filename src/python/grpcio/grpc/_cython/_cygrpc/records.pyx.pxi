# Copyright 2015, Google Inc.
# All rights reserved.
#
# Redistribution and use in source and binary forms, with or without
# modification, are permitted provided that the following conditions are
# met:
#
#     * Redistributions of source code must retain the above copyright
# notice, this list of conditions and the following disclaimer.
#     * Redistributions in binary form must reproduce the above
# copyright notice, this list of conditions and the following disclaimer
# in the documentation and/or other materials provided with the
# distribution.
#     * Neither the name of Google Inc. nor the names of its
# contributors may be used to endorse or promote products derived from
# this software without specific prior written permission.
#
# THIS SOFTWARE IS PROVIDED BY THE COPYRIGHT HOLDERS AND CONTRIBUTORS
# "AS IS" AND ANY EXPRESS OR IMPLIED WARRANTIES, INCLUDING, BUT NOT
# LIMITED TO, THE IMPLIED WARRANTIES OF MERCHANTABILITY AND FITNESS FOR
# A PARTICULAR PURPOSE ARE DISCLAIMED. IN NO EVENT SHALL THE COPYRIGHT
# OWNER OR CONTRIBUTORS BE LIABLE FOR ANY DIRECT, INDIRECT, INCIDENTAL,
# SPECIAL, EXEMPLARY, OR CONSEQUENTIAL DAMAGES (INCLUDING, BUT NOT
# LIMITED TO, PROCUREMENT OF SUBSTITUTE GOODS OR SERVICES; LOSS OF USE,
# DATA, OR PROFITS; OR BUSINESS INTERRUPTION) HOWEVER CAUSED AND ON ANY
# THEORY OF LIABILITY, WHETHER IN CONTRACT, STRICT LIABILITY, OR TORT
# (INCLUDING NEGLIGENCE OR OTHERWISE) ARISING IN ANY WAY OUT OF THE USE
# OF THIS SOFTWARE, EVEN IF ADVISED OF THE POSSIBILITY OF SUCH DAMAGE.


class ConnectivityState:
  idle = GRPC_CHANNEL_IDLE
  connecting = GRPC_CHANNEL_CONNECTING
  ready = GRPC_CHANNEL_READY
  transient_failure = GRPC_CHANNEL_TRANSIENT_FAILURE
  shutdown = GRPC_CHANNEL_SHUTDOWN


class ChannelArgKey:
  enable_census = GRPC_ARG_ENABLE_CENSUS
  max_concurrent_streams = GRPC_ARG_MAX_CONCURRENT_STREAMS
  max_message_length = GRPC_ARG_MAX_MESSAGE_LENGTH
  http2_initial_sequence_number = GRPC_ARG_HTTP2_INITIAL_SEQUENCE_NUMBER
  default_authority = GRPC_ARG_DEFAULT_AUTHORITY
  primary_user_agent_string = GRPC_ARG_PRIMARY_USER_AGENT_STRING
  secondary_user_agent_string = GRPC_ARG_SECONDARY_USER_AGENT_STRING
  ssl_target_name_override = GRPC_SSL_TARGET_NAME_OVERRIDE_ARG


class WriteFlag:
  buffer_hint = GRPC_WRITE_BUFFER_HINT
  no_compress = GRPC_WRITE_NO_COMPRESS


class StatusCode:
  ok = GRPC_STATUS_OK
  cancelled = GRPC_STATUS_CANCELLED
  unknown = GRPC_STATUS_UNKNOWN
  invalid_argument = GRPC_STATUS_INVALID_ARGUMENT
  deadline_exceeded = GRPC_STATUS_DEADLINE_EXCEEDED
  not_found = GRPC_STATUS_NOT_FOUND
  already_exists = GRPC_STATUS_ALREADY_EXISTS
  permission_denied = GRPC_STATUS_PERMISSION_DENIED
  unauthenticated = GRPC_STATUS_UNAUTHENTICATED
  resource_exhausted = GRPC_STATUS_RESOURCE_EXHAUSTED
  failed_precondition = GRPC_STATUS_FAILED_PRECONDITION
  aborted = GRPC_STATUS_ABORTED
  out_of_range = GRPC_STATUS_OUT_OF_RANGE
  unimplemented = GRPC_STATUS_UNIMPLEMENTED
  internal = GRPC_STATUS_INTERNAL
  unavailable = GRPC_STATUS_UNAVAILABLE
  data_loss = GRPC_STATUS_DATA_LOSS


class CallError:
  ok = GRPC_CALL_OK
  error = GRPC_CALL_ERROR
  not_on_server = GRPC_CALL_ERROR_NOT_ON_SERVER
  not_on_client = GRPC_CALL_ERROR_NOT_ON_CLIENT
  already_accepted = GRPC_CALL_ERROR_ALREADY_ACCEPTED
  already_invoked = GRPC_CALL_ERROR_ALREADY_INVOKED
  not_invoked = GRPC_CALL_ERROR_NOT_INVOKED
  already_finished = GRPC_CALL_ERROR_ALREADY_FINISHED
  too_many_operations = GRPC_CALL_ERROR_TOO_MANY_OPERATIONS
  invalid_flags = GRPC_CALL_ERROR_INVALID_FLAGS
  invalid_metadata = GRPC_CALL_ERROR_INVALID_METADATA


class CompletionType:
  queue_shutdown = GRPC_QUEUE_SHUTDOWN
  queue_timeout = GRPC_QUEUE_TIMEOUT
  operation_complete = GRPC_OP_COMPLETE


class OperationType:
  send_initial_metadata = GRPC_OP_SEND_INITIAL_METADATA
  send_message = GRPC_OP_SEND_MESSAGE
  send_close_from_client = GRPC_OP_SEND_CLOSE_FROM_CLIENT
  send_status_from_server = GRPC_OP_SEND_STATUS_FROM_SERVER
  receive_initial_metadata = GRPC_OP_RECV_INITIAL_METADATA
  receive_message = GRPC_OP_RECV_MESSAGE
  receive_status_on_client = GRPC_OP_RECV_STATUS_ON_CLIENT
  receive_close_on_server = GRPC_OP_RECV_CLOSE_ON_SERVER


class CompressionAlgorithm:
  none = GRPC_COMPRESS_NONE
  deflate = GRPC_COMPRESS_DEFLATE
  gzip = GRPC_COMPRESS_GZIP


class CompressionLevel:
  none = GRPC_COMPRESS_LEVEL_NONE
  low = GRPC_COMPRESS_LEVEL_LOW
  medium = GRPC_COMPRESS_LEVEL_MED
  high = GRPC_COMPRESS_LEVEL_HIGH


cdef class Timespec:

  def __cinit__(self, time):
    if time is None:
      with nogil:
        self.c_time = gpr_now(GPR_CLOCK_REALTIME)
      return
    if isinstance(time, int):
      time = float(time)
    if isinstance(time, float):
      if time == float("+inf"):
        with nogil:
          self.c_time = gpr_inf_future(GPR_CLOCK_REALTIME)
      elif time == float("-inf"):
        with nogil:
          self.c_time = gpr_inf_past(GPR_CLOCK_REALTIME)
      else:
        self.c_time.seconds = time
        self.c_time.nanoseconds = (time - float(self.c_time.seconds)) * 1e9
        self.c_time.clock_type = GPR_CLOCK_REALTIME
    elif isinstance(time, Timespec):
      self.c_time = (<Timespec>time).c_time
    else:
      raise TypeError("expected time to be float, int, or Timespec, not {}"
                          .format(type(time)))

  @property
  def seconds(self):
    # TODO(atash) ensure that everywhere a Timespec is created that it's
    # converted to GPR_CLOCK_REALTIME then and not every time someone wants to
    # read values off in Python.
    cdef gpr_timespec real_time
    with nogil:
      real_time = (
          gpr_convert_clock_type(self.c_time, GPR_CLOCK_REALTIME))
    return real_time.seconds

  @property
  def nanoseconds(self):
    cdef gpr_timespec real_time = (
        gpr_convert_clock_type(self.c_time, GPR_CLOCK_REALTIME))
    return real_time.nanoseconds

  def __float__(self):
    cdef gpr_timespec real_time = (
        gpr_convert_clock_type(self.c_time, GPR_CLOCK_REALTIME))
    return <double>real_time.seconds + <double>real_time.nanoseconds / 1e9

  @staticmethod
  def infinite_future():
    return Timespec(float("+inf"))

  @staticmethod
  def infinite_past():
    return Timespec(float("-inf"))


cdef class CallDetails:

  def __cinit__(self):
    with nogil:
      grpc_call_details_init(&self.c_details)

  def __dealloc__(self):
    with nogil:
      grpc_call_details_destroy(&self.c_details)

  @property
  def method(self):
    if self.c_details.method != NULL:
      return <bytes>self.c_details.method
    else:
      return None

  @property
  def host(self):
    if self.c_details.host != NULL:
      return <bytes>self.c_details.host
    else:
      return None

  @property
  def deadline(self):
    timespec = Timespec(float("-inf"))
    timespec.c_time = self.c_details.deadline
    return timespec


cdef class OperationTag:

  def __cinit__(self, user_tag):
    self.user_tag = user_tag
    self.references = []


cdef class Event:

  def __cinit__(self, grpc_completion_type type, bint success,
                object tag, Call operation_call,
                CallDetails request_call_details,
                Metadata request_metadata,
                bint is_new_request,
                Operations batch_operations):
    self.type = type
    self.success = success
    self.tag = tag
    self.operation_call = operation_call
    self.request_call_details = request_call_details
    self.request_metadata = request_metadata
    self.batch_operations = batch_operations
    self.is_new_request = is_new_request


cdef class ByteBuffer:

  def __cinit__(self, bytes data):
    if data is None:
      self.c_byte_buffer = NULL
      return

    cdef char *c_data = data
    cdef gpr_slice data_slice
    cdef size_t data_length = len(data)
    with nogil:
      data_slice = gpr_slice_from_copied_buffer(c_data, data_length)
    with nogil:
      self.c_byte_buffer = grpc_raw_byte_buffer_create(
          &data_slice, 1)
    with nogil:
      gpr_slice_unref(data_slice)

  def bytes(self):
    cdef grpc_byte_buffer_reader reader
    cdef gpr_slice data_slice
    cdef size_t data_slice_length
    cdef void *data_slice_pointer
    cdef bint reader_status
    if self.c_byte_buffer != NULL:
      with nogil:
<<<<<<< HEAD
        # TODO(issue:#7205): check the return value of
        # grpc_byte_buffer_reader_init.
        grpc_byte_buffer_reader_init(&reader, self.c_byte_buffer)
=======
        reader_status = grpc_byte_buffer_reader_init(
            &reader, self.c_byte_buffer)
      if not reader_status:
        return None
>>>>>>> e38b917f
      result = bytearray()
      with nogil:
        while grpc_byte_buffer_reader_next(&reader, &data_slice):
          data_slice_pointer = gpr_slice_start_ptr(data_slice)
          data_slice_length = gpr_slice_length(data_slice)
          with gil:
            result += (<char *>data_slice_pointer)[:data_slice_length]
          gpr_slice_unref(data_slice)
      with nogil:
        grpc_byte_buffer_reader_destroy(&reader)
      return bytes(result)
    else:
      return None

  def __len__(self):
    cdef size_t result
    if self.c_byte_buffer != NULL:
      with nogil:
        result = grpc_byte_buffer_length(self.c_byte_buffer)
      return result
    else:
      return 0

  def __str__(self):
    return self.bytes()

  def __dealloc__(self):
    if self.c_byte_buffer != NULL:
      with nogil:
        grpc_byte_buffer_destroy(self.c_byte_buffer)


cdef class SslPemKeyCertPair:

  def __cinit__(self, bytes private_key, bytes certificate_chain):
    self.private_key = private_key
    self.certificate_chain = certificate_chain
    self.c_pair.private_key = self.private_key
    self.c_pair.certificate_chain = self.certificate_chain


cdef class ChannelArg:

  def __cinit__(self, bytes key, value):
    self.key = key
    self.c_arg.key = self.key
    if isinstance(value, int):
      self.value = value
      self.c_arg.type = GRPC_ARG_INTEGER
      self.c_arg.value.integer = self.value
    elif isinstance(value, bytes):
      self.value = value
      self.c_arg.type = GRPC_ARG_STRING
      self.c_arg.value.string = self.value
    else:
      raise TypeError('Expected int or bytes, got {}'.format(type(value)))


cdef class ChannelArgs:

  def __cinit__(self, args):
    self.args = list(args)
    for arg in self.args:
      if not isinstance(arg, ChannelArg):
        raise TypeError("expected list of ChannelArg")
    self.c_args.arguments_length = len(self.args)
    with nogil:
      self.c_args.arguments = <grpc_arg *>gpr_malloc(
          self.c_args.arguments_length*sizeof(grpc_arg))
    for i in range(self.c_args.arguments_length):
      self.c_args.arguments[i] = (<ChannelArg>self.args[i]).c_arg

  def __dealloc__(self):
    with nogil:
      gpr_free(self.c_args.arguments)

  def __len__(self):
    # self.args is never stale; it's only updated from this file
    return len(self.args)

  def __getitem__(self, size_t i):
    # self.args is never stale; it's only updated from this file
    return self.args[i]


cdef class Metadatum:

  def __cinit__(self, bytes key, bytes value):
    self._key = key
    self._value = value
    self.c_metadata.key = self._key
    self.c_metadata.value = self._value
    self.c_metadata.value_length = len(self._value)

  @property
  def key(self):
    return <bytes>self.c_metadata.key

  @property
  def value(self):
    return <bytes>self.c_metadata.value[:self.c_metadata.value_length]

  def __len__(self):
    return 2

  def __getitem__(self, size_t i):
    if i == 0:
      return self.key
    elif i == 1:
      return self.value
    else:
      raise IndexError("index must be 0 (key) or 1 (value)")

  def __iter__(self):
    return iter((self.key, self.value))


cdef class _MetadataIterator:

  cdef size_t i
  cdef Metadata metadata

  def __cinit__(self, Metadata metadata not None):
    self.i = 0
    self.metadata = metadata

  def __iter__(self):
    return self

  def __next__(self):
    if self.i < len(self.metadata):
      result = self.metadata[self.i]
      self.i = self.i + 1
      return result
    else:
      raise StopIteration


cdef class Metadata:

  def __cinit__(self, metadata):
    self.metadata = list(metadata)
    for metadatum in metadata:
      if not isinstance(metadatum, Metadatum):
        raise TypeError("expected list of Metadatum")
    with nogil:
      grpc_metadata_array_init(&self.c_metadata_array)
    self.c_metadata_array.count = len(self.metadata)
    self.c_metadata_array.capacity = len(self.metadata)
    with nogil:
      self.c_metadata_array.metadata = <grpc_metadata *>gpr_malloc(
          self.c_metadata_array.count*sizeof(grpc_metadata)
      )
    for i in range(self.c_metadata_array.count):
      self.c_metadata_array.metadata[i] = (
          (<Metadatum>self.metadata[i]).c_metadata)

  def __dealloc__(self):
    # this frees the allocated memory for the grpc_metadata_array (although
    # it'd be nice if that were documented somewhere...)
    # TODO(atash): document this in the C core
    with nogil:
      grpc_metadata_array_destroy(&self.c_metadata_array)

  def __len__(self):
    return self.c_metadata_array.count

  def __getitem__(self, size_t i):
    return Metadatum(
        key=<bytes>self.c_metadata_array.metadata[i].key,
        value=<bytes>self.c_metadata_array.metadata[i].value[
            :self.c_metadata_array.metadata[i].value_length])

  def __iter__(self):
    return _MetadataIterator(self)


cdef class Operation:

  def __cinit__(self):
    self.references = []
    self._received_status_details = NULL
    self._received_status_details_capacity = 0
    self.is_valid = False

  @property
  def type(self):
    return self.c_op.type

  @property
  def flags(self):
    return self.c_op.flags

  @property
  def has_status(self):
    return self.c_op.type == GRPC_OP_RECV_STATUS_ON_CLIENT

  @property
  def received_message(self):
    if self.c_op.type != GRPC_OP_RECV_MESSAGE:
      raise TypeError("self must be an operation receiving a message")
    return self._received_message

  @property
  def received_message_or_none(self):
    if self.c_op.type != GRPC_OP_RECV_MESSAGE:
      return None
    return self._received_message

  @property
  def received_metadata(self):
    if (self.c_op.type != GRPC_OP_RECV_INITIAL_METADATA and
        self.c_op.type != GRPC_OP_RECV_STATUS_ON_CLIENT):
      raise TypeError("self must be an operation receiving metadata")
    return self._received_metadata

  @property
  def received_metadata_or_none(self):
    if (self.c_op.type != GRPC_OP_RECV_INITIAL_METADATA and
        self.c_op.type != GRPC_OP_RECV_STATUS_ON_CLIENT):
      return None
    return self._received_metadata

  @property
  def received_status_code(self):
    if self.c_op.type != GRPC_OP_RECV_STATUS_ON_CLIENT:
      raise TypeError("self must be an operation receiving a status code")
    return self._received_status_code

  @property
  def received_status_code_or_none(self):
    if self.c_op.type != GRPC_OP_RECV_STATUS_ON_CLIENT:
      return None
    return self._received_status_code

  @property
  def received_status_details(self):
    if self.c_op.type != GRPC_OP_RECV_STATUS_ON_CLIENT:
      raise TypeError("self must be an operation receiving status details")
    if self._received_status_details:
      return self._received_status_details
    else:
      return None

  @property
  def received_status_details_or_none(self):
    if self.c_op.type != GRPC_OP_RECV_STATUS_ON_CLIENT:
      return None
    if self._received_status_details:
      return self._received_status_details
    else:
      return None

  @property
  def received_cancelled(self):
    if self.c_op.type != GRPC_OP_RECV_CLOSE_ON_SERVER:
      raise TypeError("self must be an operation receiving cancellation "
                      "information")
    return False if self._received_cancelled == 0 else True

  @property
  def received_cancelled_or_none(self):
    if self.c_op.type != GRPC_OP_RECV_CLOSE_ON_SERVER:
      return None
    return False if self._received_cancelled == 0 else True

  def __dealloc__(self):
    # We *almost* don't need to do anything; most of the objects are handled by
    # Python. The remaining one(s) are primitive fields filled in by GRPC core.
    # This means that we need to clean up after receive_status_on_client.
    if self.c_op.type == GRPC_OP_RECV_STATUS_ON_CLIENT:
      with nogil:
        gpr_free(self._received_status_details)

def operation_send_initial_metadata(Metadata metadata, int flags):
  cdef Operation op = Operation()
  op.c_op.type = GRPC_OP_SEND_INITIAL_METADATA
  op.c_op.flags = flags
  op.c_op.data.send_initial_metadata.count = metadata.c_metadata_array.count
  op.c_op.data.send_initial_metadata.metadata = (
      metadata.c_metadata_array.metadata)
  op.references.append(metadata)
  op.is_valid = True
  return op

def operation_send_message(data, int flags):
  cdef Operation op = Operation()
  op.c_op.type = GRPC_OP_SEND_MESSAGE
  op.c_op.flags = flags
  byte_buffer = ByteBuffer(data)
  op.c_op.data.send_message = byte_buffer.c_byte_buffer
  op.references.append(byte_buffer)
  op.is_valid = True
  return op

def operation_send_close_from_client(int flags):
  cdef Operation op = Operation()
  op.c_op.type = GRPC_OP_SEND_CLOSE_FROM_CLIENT
  op.c_op.flags = flags
  op.is_valid = True
  return op

def operation_send_status_from_server(
    Metadata metadata, grpc_status_code code, bytes details, int flags):
  cdef Operation op = Operation()
  op.c_op.type = GRPC_OP_SEND_STATUS_FROM_SERVER
  op.c_op.flags = flags
  op.c_op.data.send_status_from_server.trailing_metadata_count = (
      metadata.c_metadata_array.count)
  op.c_op.data.send_status_from_server.trailing_metadata = (
      metadata.c_metadata_array.metadata)
  op.c_op.data.send_status_from_server.status = code
  op.c_op.data.send_status_from_server.status_details = details
  op.references.append(metadata)
  op.references.append(details)
  op.is_valid = True
  return op

def operation_receive_initial_metadata(int flags):
  cdef Operation op = Operation()
  op.c_op.type = GRPC_OP_RECV_INITIAL_METADATA
  op.c_op.flags = flags
  op._received_metadata = Metadata([])
  op.c_op.data.receive_initial_metadata = (
      &op._received_metadata.c_metadata_array)
  op.is_valid = True
  return op

def operation_receive_message(int flags):
  cdef Operation op = Operation()
  op.c_op.type = GRPC_OP_RECV_MESSAGE
  op.c_op.flags = flags
  op._received_message = ByteBuffer(None)
  # n.b. the c_op.data.receive_message field needs to be deleted by us,
  # anyway, so we just let that be handled by the ByteBuffer() we allocated
  # the line before.
  op.c_op.data.receive_message = &op._received_message.c_byte_buffer
  op.is_valid = True
  return op

def operation_receive_status_on_client(int flags):
  cdef Operation op = Operation()
  op.c_op.type = GRPC_OP_RECV_STATUS_ON_CLIENT
  op.c_op.flags = flags
  op._received_metadata = Metadata([])
  op.c_op.data.receive_status_on_client.trailing_metadata = (
      &op._received_metadata.c_metadata_array)
  op.c_op.data.receive_status_on_client.status = (
      &op._received_status_code)
  op.c_op.data.receive_status_on_client.status_details = (
      &op._received_status_details)
  op.c_op.data.receive_status_on_client.status_details_capacity = (
      &op._received_status_details_capacity)
  op.is_valid = True
  return op

def operation_receive_close_on_server(int flags):
  cdef Operation op = Operation()
  op.c_op.type = GRPC_OP_RECV_CLOSE_ON_SERVER
  op.c_op.flags = flags
  op.c_op.data.receive_close_on_server.cancelled = &op._received_cancelled
  op.is_valid = True
  return op


cdef class _OperationsIterator:

  cdef size_t i
  cdef Operations operations

  def __cinit__(self, Operations operations not None):
    self.i = 0
    self.operations = operations

  def __iter__(self):
    return self

  def __next__(self):
    if self.i < len(self.operations):
      result = self.operations[self.i]
      self.i = self.i + 1
      return result
    else:
      raise StopIteration


cdef class Operations:

  def __cinit__(self, operations):
    self.operations = list(operations)  # normalize iterable
    self.c_ops = NULL
    self.c_nops = 0
    for operation in self.operations:
      if not isinstance(operation, Operation):
        raise TypeError("expected operations to be iterable of Operation")
    self.c_nops = len(self.operations)
    with nogil:
      self.c_ops = <grpc_op *>gpr_malloc(sizeof(grpc_op)*self.c_nops)
    for i in range(self.c_nops):
      self.c_ops[i] = (<Operation>(self.operations[i])).c_op

  def __len__(self):
    return self.c_nops

  def __getitem__(self, size_t i):
    # self.operations is never stale; it's only updated from this file
    return self.operations[i]

  def __dealloc__(self):
    with nogil:
      gpr_free(self.c_ops)

  def __iter__(self):
    return _OperationsIterator(self)


cdef class CompressionOptions:

  def __cinit__(self):
    with nogil:
      grpc_compression_options_init(&self.c_options)

  def enable_algorithm(self, grpc_compression_algorithm algorithm):
    with nogil:
      grpc_compression_options_enable_algorithm(&self.c_options, algorithm)

  def disable_algorithm(self, grpc_compression_algorithm algorithm):
    with nogil:
      grpc_compression_options_disable_algorithm(&self.c_options, algorithm)

  def is_algorithm_enabled(self, grpc_compression_algorithm algorithm):
    cdef int result
    with nogil:
      result = grpc_compression_options_is_algorithm_enabled(
          &self.c_options, algorithm)
    return result

  def to_channel_arg(self):
    return ChannelArg(GRPC_COMPRESSION_CHANNEL_ENABLED_ALGORITHMS_BITSET,
                      self.c_options.enabled_algorithms_bitset)


def compression_algorithm_name(grpc_compression_algorithm algorithm):
  cdef char* name
  with nogil:
    grpc_compression_algorithm_name(algorithm, &name)
  # Let Cython do the right thing with string casting
  return name<|MERGE_RESOLUTION|>--- conflicted
+++ resolved
@@ -255,16 +255,10 @@
     cdef bint reader_status
     if self.c_byte_buffer != NULL:
       with nogil:
-<<<<<<< HEAD
-        # TODO(issue:#7205): check the return value of
-        # grpc_byte_buffer_reader_init.
-        grpc_byte_buffer_reader_init(&reader, self.c_byte_buffer)
-=======
         reader_status = grpc_byte_buffer_reader_init(
             &reader, self.c_byte_buffer)
       if not reader_status:
         return None
->>>>>>> e38b917f
       result = bytearray()
       with nogil:
         while grpc_byte_buffer_reader_next(&reader, &data_slice):
