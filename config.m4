--- conflicted
+++ resolved
@@ -100,11 +100,8 @@
     src/core/lib/iomgr/endpoint_pair_posix.c \
     src/core/lib/iomgr/endpoint_pair_windows.c \
     src/core/lib/iomgr/error.c \
-<<<<<<< HEAD
-=======
     src/core/lib/iomgr/ev_epoll_linux.c \
     src/core/lib/iomgr/ev_poll_and_epoll_posix.c \
->>>>>>> a5596db1
     src/core/lib/iomgr/ev_poll_posix.c \
     src/core/lib/iomgr/ev_posix.c \
     src/core/lib/iomgr/exec_ctx.c \
@@ -114,11 +111,8 @@
     src/core/lib/iomgr/iomgr_posix.c \
     src/core/lib/iomgr/iomgr_windows.c \
     src/core/lib/iomgr/load_file.c \
-<<<<<<< HEAD
-=======
     src/core/lib/iomgr/network_status_tracker.c \
     src/core/lib/iomgr/polling_entity.c \
->>>>>>> a5596db1
     src/core/lib/iomgr/pollset_set_windows.c \
     src/core/lib/iomgr/pollset_windows.c \
     src/core/lib/iomgr/resolve_address_posix.c \
