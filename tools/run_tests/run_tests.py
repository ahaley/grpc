--- conflicted
+++ resolved
@@ -89,18 +89,6 @@
     return 1
 
   # run all the tests
-<<<<<<< HEAD
-  if not jobset.run((
-      config.run_command(x)
-      for config in run_configs
-      for filt in filters
-      for x in itertools.chain.from_iterable(itertools.repeat(
-          glob.glob('bins/%s/%s_test' % (
-              config.build_config, filt)),
-          runs_per_test))), check_cancelled, newline_on_success=newline_on_success):
-    if not forever:
-      jobset.message('FAILED', 'Some tests failed', do_newline=True)
-=======
   if not jobset.run(
       itertools.ifilter(
           lambda x: x is not None, (
@@ -112,8 +100,10 @@
                       config.build_config, filt)),
                   runs_per_test)))),
               check_cancelled,
+              newline_on_success=newline_on_success,
               maxjobs=min(c.maxjobs for c in run_configs)):
->>>>>>> 93209643
+    if not forever:
+      jobset.message('FAILED', 'Some tests failed', do_newline=True)
     return 2
 
   if not forever:
