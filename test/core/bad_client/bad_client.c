--- conflicted
+++ resolved
@@ -140,17 +140,13 @@
   GPR_ASSERT(gpr_event_wait(&a.done_thd, GRPC_TIMEOUT_SECONDS_TO_DEADLINE(5)));
 
   /* Shutdown */
-<<<<<<< HEAD
-  grpc_endpoint_destroy(sfd.client);
+  if (sfd.client) {
+    grpc_endpoint_destroy(sfd.client);
+  }
   grpc_server_shutdown_and_notify(a.server, a.cq, NULL);
   GPR_ASSERT(grpc_completion_queue_pluck(a.cq, NULL,
                                          GRPC_TIMEOUT_SECONDS_TO_DEADLINE(1))
                  .type == GRPC_OP_COMPLETE);
-=======
-  if (sfd.client) {
-    grpc_endpoint_destroy(sfd.client);
-  }
->>>>>>> cce361f7
   grpc_server_destroy(a.server);
   grpc_completion_queue_destroy(a.cq);
 
